--- conflicted
+++ resolved
@@ -2,17 +2,6 @@
   <LayoutLoading />
 {{else}}
   <MessageError @errors={{errors}} />
-<<<<<<< HEAD
-  {{#each (if selectedAction (array selectedAction) (replication-action-for-mode replicationMode model.replicationAttrs.modeForUrl)) as |replicationAction index|}}
-    <div class="box is-fullwidth is-marginless {{if (gt index 0) 'is-bottomless' 'is-shadowless'}}">
-      {{component (concat 'replication-action-' replicationAction)
-        onSubmit=(action "onSubmit")
-        replicationMode=replicationMode
-        model=model
-      }}
-    </div>
-  {{/each}}
-=======
   <div class="replication-actions-grid-layout">
     {{#each
       (replication-action-for-mode replicationMode model.replicationAttrs.modeForUrl)
@@ -28,5 +17,4 @@
         </div>
     {{/each}}
   </div>
->>>>>>> 6a630414
 {{/if}}