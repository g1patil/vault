## 0.11.4 (Unreleased)

CHANGES:

 * core: HA lock file is no longer copied during `operator migrate` [GH-5503]
 * core: Tokens are now prefixed by a designation to indicate what type of
   token they are. Service tokens start with `s.` and batch tokens start with
   `b.`. Existing tokens will still work (they are all of service type and will
   be considered as such). Prefixing allows us to be more efficient when
   consuming a token, which keeps the critical path of requests faster.

FEATURES:

 * Transit Key Trimming: Keys in transit secret engine can now be trimmed to
   remove older unused key versions [GH-5388]
 * Web UI support for KV Version 2. Browse, delete, undelete and destroy 
   individual secret versions in the UI. [GH-5547], [GH-5563]

IMPROVEMENTS:

<<<<<<< HEAD
 * auth/token: New tokens are salted using SHA2-256 HMAC instead of SHA1 hash
=======
 * core: Add last WAL in leader/health output for easier debugging [GH-5523]
>>>>>>> 4d736676
 * identity: Identity names will now be handled case insensitively by default.
   This includes names of entities, aliases and groups [GH-5404]
 * secrets/aws: Added role-option max_sts_ttl to cap TTL for AWS STS
   credentials [GH-5500]
 * secret/azure: Credentials can now be generated against an existing service principal.
 * secret/database: Allow Cassandra user to be non-superuser so long as it has
   role creation permissions [GH-5402]
 * secret/radius: Allow setting the NAS Identifier value in the generated
   packet [GH-5465]
 * secret/ssh: Allow usage of JSON arrays when setting zero addresses [GH-5528]
 * ui: Allow viewing and updating Vault license via the UI
 * ui: Onboarding will now display your progress through the chosen tutorials
 * ui: Dynamic secret backends obfuscate sensitive data by default and
   visibility is toggleable

BUG FIXES:

 * agent: Fix potential hang during agent shutdown [GH-5026]
 * auth/ldap: Fix listing of users/groups that contain slashes [GH-5537]
 * command/migration: Don't copy HA locks [GH-5503]
 * core: Fix memory leak during some expiration calls [GH-5505]
 * core: Fix generate-root operations requiring empty `otp` to be provided
   instead of an empty body [GH-5495]
 * identity: Remove lookup check during alias removal from entity [GH-5524]
 * secret/pki: Fix TTL/MaxTTL check when using `sign-verbatim` [GH-5549]
 * secret/pki: Fix regression in 0.11.2+ causing the NotBefore value of
   generated certificates to be set to the Unix epoch if the role value was not
   set, instead of using the default of 30 seconds [GH-5481]
 * storage/mysql: Use `varbinary` instead of `varchar` when creating HA tables
   [GH-5529]

## 0.11.3 (October 8th, 2018)

SECURITY:

 * Revocation: A regression in 0.11.2 (OSS) and 0.11.0 (Enterprise) caused
   lease IDs containing periods (`.`) to not be revoked properly. Upon startup
   when revocation is tried again these should now revoke successfully.

IMPROVEMENTS:

 * auth/ldap: Listing of users and groups return absolute paths [GH-5537]
 * secret/pki: OID SANs can now specify `*` to allow any value [GH-5459]

BUG FIXES:

 * auth/ldap: Fix panic if specific values were given to be escaped [GH-5471] 
 * cli/auth: Fix panic if `vault auth` was given no parameters [GH-5473]
 * secret/database/mongodb: Fix panic that could occur at high load [GH-5463]
 * secret/pki: Fix CA generation not allowing OID SANs [GH-5459]

## 0.11.2 (October 2nd, 2018)

CHANGES:

 * `sys/seal-status` now includes an `initialized` boolean in the output. If
   Vault is not initialized, it will return a `200` with this value set `false`
   instead of a `400`.
 * `passthrough_request_headers` will now deny certain headers from being
   provided to backends based on a global denylist.
 * Token Format: Tokens are now represented as a base62 value; tokens in
   namespaces will have the namespace identifier appended. (This appeared in
   Enterprise in 0.11.0, but is only in OSS in 0.11.2.)

FEATURES:

 * AWS Secret Engine Root Credential Rotation: The credential used by the AWS
   secret engine can now be rotated, to ensure that only Vault knows the
   credentials it is using. [GH-5140]
 * Storage Backend Migrator: A new `operator migrate` command allows offline
   migration of data between two storage backends.
 * AliCloud KMS Auto Unseal and Seal Wrap Support (Enterprise): AliCloud KMS can now be used a support seal for 
   Auto Unseal and Seal Wrapping.

BUG FIXES:

 * auth/okta: Fix reading deprecated `token` parameter if a token was
   previously set in the configuration [GH-5409]
 * core: Re-add deprecated capabilities information for now [GH-5360]
 * core: Fix handling of cyclic token relationships [GH-4803]
 * storage/mysql: Fix locking on MariaDB [GH-5343]
 * replication: Fix DR API when using a token [GH-5398]
 * identity: Ensure old group alias is removed when a new one is written [GH-5350]
 * storage/alicloud: Don't call uname on package init [GH-5358]
 * secrets/jwt: Fix issue where request context would be canceled too early 
 * ui: fix need to have update for aws iam creds generation [GF-5294]
 * ui: fix calculation of token expiry [GH-5435]
 
IMPROVEMENTS:

 * auth/aws: The identity alias name can now configured to be either IAM unique
   ID of the IAM Principal, or ARN of the caller identity [GH-5247]
 * auth/cert: Add allowed_organizational_units support [GH-5252]
 * cli: Format TTLs for non-secret responses [GH-5367] 
 * identity: Support operating on entities and groups by their names [GH-5355]
 * plugins: Add `env` parameter when registering plugins to the catalog to allow
   operators to include environment variables during plugin execution. [GH-5359]
 * secrets/aws: WAL Rollback improvements [GH-5202]
 * secrets/aws: Allow specifying STS role-default TTLs [GH-5138]
 * secrets/pki: Add configuration support for setting NotBefore [GH-5325]
 * core: Support for passing the Vault token via an Authorization Bearer header [GH-5397]
 * replication: Reindex process now runs in the background and does not block other 
   vault operations
 * storage/zookeeper: Enable TLS based communication with Zookeeper [GH-4856]
 * ui: you can now init a cluster with a seal config [GH-5428]
 * ui: added the option to force promote replication clusters [GH-5438]
 * replication: Allow promotion of a secondary when data is syncing with a "force" flag
 
## 0.11.1.1 (September 17th, 2018) (Enterprise Only)

BUG FIXES:

 * agent: Fix auth handler-based wrapping of output tokens [GH-5316]
 * core: Properly store the replication checkpoint file if it's larger than the
   storage engine's per-item limit
 * core: Improve WAL deletion rate
 * core: Fix token creation on performance standby nodes
 * core: Fix unwrapping inside a namespace
 * core: Always forward tidy operations from performance standby nodes

IMPROVEMENTS:

 * auth/aws: add support for key/value pairs or JSON values for
   `iam_request_headers` with IAM auth method [GH-5320]
 * auth/aws, secret/aws: Throttling errors from the AWS API will now be
   reported as 502 errors by Vault, along with the original error [GH-5270]
 * replication: Start fetching during a sync from where it previously errored

## 0.11.1 (September 6th, 2018)

SECURITY:

 * Random Byte Reading in Barrier: Prior to this release, Vault was not
   properly checking the error code when reading random bytes for the IV for
   AES operations in its cryptographic barrier. Specifically, this means that
   such an IV could potentially be zero multiple times, causing nonce re-use
   and weakening the security of the key. On most platforms this should never
   happen because reading from kernel random sources is non-blocking and always
   successful, but there may be platform-specific behavior that has not been
   accounted for. (Vault has tests to check exactly this, and the tests have
   never seen nonce re-use.)

FEATURES:

 * AliCloud Agent Support: Vault Agent can now authenticate against the
   AliCloud auth method.
 * UI: Enable AliCloud auth method and Azure secrets engine via the UI.

IMPROVEMENTS:

 * core: Logging level for most logs (not including secrets/auth plugins) can
   now be changed on-the-fly via `SIGHUP`, reading the desired value from
   Vault's config file [GH-5280]

BUG FIXES:

 * core: Ensure we use a background context when stepping down [GH-5290]
 * core: Properly check error return from random byte reading [GH-5277]
 * core: Re-add `sys/` top-route injection for now [GH-5241]
 * core: Policies stored in minified JSON would return an error [GH-5229]
 * core: Evaluate templated policies in capabilities check [GH-5250]
 * identity: Update MemDB with identity group alias while loading groups [GH-5289]
 * secrets/database: Fix nil pointer when revoking some leases [GH-5262]
 * secrets/pki: Fix sign-verbatim losing extra Subject attributes [GH-5245]
 * secrets/pki: Remove certificates from store when tidying revoked
   certificates and simplify API [GH-5231]
 * ui: JSON editor will not coerce input to an object, and will now show an 
   error about Vault expecting an object [GH-5271]
 * ui: authentication form will now default to any methods that have been tuned
   to show up for unauthenticated users [GH-5281]
 

## 0.11.0 (August 28th, 2018)

DEPRECATIONS/CHANGES:

 * Request Timeouts: A default request timeout of 90s is now enforced. This
   setting can be overwritten in the config file. If you anticipate requests
   taking longer than 90s this setting should be updated before upgrading.
 * (NOTE: will be re-added into 0.11.1 as it broke more than anticipated. There
   will be some further guidelines around when this will be removed again.)
   * `sys/` Top Level Injection: For the last two years for backwards
   compatibility data for various `sys/` routes has been injected into both the
   Secret's Data map and into the top level of the JSON response object.
   However, this has some subtle issues that pop up from time to time and is
   becoming increasingly complicated to maintain, so it's finally being
   removed.
 * Path Fallback for List Operations: For a very long time Vault has
   automatically adjusted `list` operations to always end in a `/`, as list
   operations operates on prefixes, so all list operations by definition end
   with `/`. This was done server-side so affects all clients. However, this
   has also led to a lot of confusion for users writing policies that assume
   that the path that they use in the CLI is the path used internally. Starting
   in 0.11, ACL policies gain a new fallback rule for listing: they will use a
   matching path ending in `/` if available, but if not found, they will look
   for the same path without a trailing `/`. This allows putting `list`
   capabilities in the same path block as most other capabilities for that
   path, while not providing any extra access if `list` wasn't actually
   provided there.
 * Performance Standbys On By Default: If you flavor/license of Vault
   Enterprise supports Performance Standbys, they are on by default. You can
   disable this behavior per-node with the `disable_performance_standby`
   configuration flag.
 * AWS Secret Engine Roles: The AWS Secret Engine roles are now explicit about
   the type of AWS credential they are generating; this reduces reduce
   ambiguity that existed previously as well as enables new features for
   specific credential types. Writing role data and generating credentials
   remain backwards compatible; however, the data returned when reading a
   role's configuration has changed in backwards-incompatible ways. Anything
   that depended on reading role data from the AWS secret engine will break
   until it is updated to work with the new format.
 * Token Format (Enterprise): Tokens are now represented as a base62 value;
   tokens in namespaces will have the namespace identifier appended.

FEATURES:

 * **Namespaces (Enterprise)**: A set of features within Vault Enterprise
   that allows Vault environments to support *Secure Multi-tenancy* within a
   single Vault Enterprise infrastructure. Through namespaces, Vault
   administrators can support tenant isolation for teams and individuals as
   well as empower those individuals to self-manage their own tenant
   environment. 
 * **Performance Standbys (Enterprise)**: Standby nodes can now service
   requests that do not modify storage. This provides near-horizontal scaling
   of a cluster in some workloads, and is the intra-cluster analogue of
   the existing Performance Replication feature, which replicates to distinct
   clusters in other datacenters, geos, etc.
 * **AliCloud OSS Storage**: AliCloud OSS can now be used for Vault storage.
 * **AliCloud Auth Plugin**: AliCloud's identity services can now be used to
   grant access to Vault. See the [plugin
   repository](https://github.com/hashicorp/vault-plugin-auth-alicloud) for
   more information.
 * **Azure Secrets Plugin**: There is now a plugin (pulled in to Vault) that 
   allows generating credentials to allow access to Azure. See the [plugin
   repository](https://github.com/hashicorp/vault-plugin-secrets-azure) for
   more information.
 * **HA Support for MySQL Storage**: MySQL storage now supports HA.
 * **ACL Templating**: ACL policies can now be templated using identity Entity,
   Groups, and Metadata.
 * **UI Onboarding wizards**: The Vault UI can provide contextual help and 
   guidance, linking out to relevant links or guides on vaultproject.io for
   various workflows in Vault.

IMPROVEMENTS:

 * agent: Add `exit_after_auth` to be able to use the Agent for a single
   authentication [GH-5013]
 * auth/approle: Add ability to set token bound CIDRs on individual Secret IDs
   [GH-5034]
 * cli: Add support for passing parameters to `vault read` operations [GH-5093]
 * secrets/aws: Make credential types more explicit [GH-4360]
 * secrets/nomad: Support for longer token names [GH-5117]
 * secrets/pki: Allow disabling CRL generation [GH-5134]
 * storage/azure: Add support for different Azure environments [GH-4997]
 * storage/file: Sort keys in list responses [GH-5141]
 * storage/mysql: Support special characters in database and table names.

BUG FIXES:

 * auth/jwt: Always validate `aud` claim even if `bound_audiences` isn't set
   (IOW, error in this case)
 * core: Prevent Go's HTTP library from interspersing logs in a different
   format and/or interleaved [GH-5135]
 * identity: Properly populate `mount_path` and `mount_type` on group lookup
   [GH-5074]
 * identity: Fix persisting alias metadata [GH-5188]
 * identity: Fix carryover issue from previously fixed race condition that
   could cause Vault not to start up due to two entities referencing the same
   alias. These entities are now merged. [GH-5000]
 * replication: Fix issue causing some pages not to flush to storage
 * secrets/database: Fix inability to update custom SQL statements on
   database roles. [GH-5080]
 * secrets/pki: Disallow putting the CA's serial on its CRL. While technically
   legal, doing so inherently means the CRL can't be trusted anyways, so it's
   not useful and easy to footgun. [GH-5134]
 * storage/gcp,spanner: Fix data races [GH-5081]

## 0.10.4 (July 25th, 2018)

SECURITY:

 * Control Groups: The associated Identity entity with a request was not being
   properly persisted. As a result, the same authorizer could provide more than
   one authorization.

DEPRECATIONS/CHANGES:

 * Revocations of dynamic secrets leases are now queued/asynchronous rather
   than synchronous. This allows Vault to take responsibility for revocation
   even if the initial attempt fails. The previous synchronous behavior can be
   attained via the `-sync` CLI flag or `sync` API parameter. When in
   synchronous mode, if the operation results in failure it is up to the user
   to retry.
 * CLI Retries: The CLI will no longer retry commands on 5xx errors. This was a
   source of confusion to users as to why Vault would "hang" before returning a
   5xx error. The Go API client still defaults to two retries.
 * Identity Entity Alias metadata: You can no longer manually set metadata on
   entity aliases. All alias data (except the canonical entity ID it refers to)
   is intended to be managed by the plugin providing the alias information, so
   allowing it to be set manually didn't make sense.

FEATURES:

 * **JWT/OIDC Auth Method**: The new `jwt` auth method accepts JWTs and either
   validates signatures locally or uses OIDC Discovery to fetch the current set
   of keys for signature validation. Various claims can be specified for
   validation (in addition to the cryptographic signature) and a user and
   optional groups claim can be used to provide Identity information.
 * **FoundationDB Storage**: You can now use FoundationDB for storing Vault
   data.
 * **UI Control Group Workflow (enterprise)**: The UI will now detect control
   group responses and provides a workflow to view the status of the request 
   and to authorize requests.
 * **Vault Agent (Beta)**: Vault Agent is a daemon that can automatically
   authenticate for you across a variety of authentication methods, provide
   tokens to clients, and keep the tokens renewed, reauthenticating as
   necessary.

IMPROVEMENTS:

 * auth/azure: Add support for virtual machine scale sets
 * auth/gcp: Support multiple bindings for region, zone, and instance group
 * cli: Add subcommands for interacting with the plugin catalog [GH-4911]
 * cli: Add a `-description` flag to secrets and auth tune subcommands to allow
   updating an existing secret engine's or auth method's description. This
   change also allows the description to be unset by providing an empty string.
 * core: Add config flag to disable non-printable character check [GH-4917]
 * core: A `max_request_size` parameter can now be set per-listener to adjust
   the maximum allowed size per request [GH-4824]
 * core: Add control group request endpoint to default policy [GH-4904]
 * identity: Identity metadata is now passed through to plugins [GH-4967]
 * replication: Add additional saftey checks and logging when replication is
   in a bad state
 * secrets/kv: Add support for using `-field=data` to KVv2 when using `vault
   kv` [GH-4895]
 * secrets/pki: Add the ability to tidy revoked but unexpired certificates
   [GH-4916]
 * secrets/ssh: Allow Vault to work with single-argument SSH flags [GH-4825]
 * secrets/ssh: SSH executable path can now be configured in the CLI [GH-4937]
 * storage/swift: Add additional configuration options [GH-4901]
 * ui: Choose which auth methods to show to unauthenticated users via 
   `listing_visibility` in the auth method edit forms [GH-4854]
 * ui: Authenticate users automatically by passing a wrapped token to the UI via
   the new `wrapped_token` query parameter [GH-4854]

BUG FIXES:

 * api: Fix response body being cleared too early [GH-4987]
 * auth/approle: Fix issue with tidy endpoint that would unnecessarily remove
   secret accessors [GH-4981]
 * auth/aws: Fix updating `max_retries` [GH-4980]
 * auth/kubernetes: Trim trailing whitespace when sending JWT
 * cli: Fix parsing of environment variables for integer flags [GH-4925]
 * core: Fix returning 500 instead of 503 if a rekey is attempted when Vault is
   sealed [GH-4874]
 * core: Fix issue releasing the leader lock in some circumstances [GH-4915]
 * core: Fix a panic that could happen if the server was shut down while still
   starting up
 * core: Fix deadlock that would occur if a leadership loss occurs at the same 
   time as a seal operation [GH-4932]
 * core: Fix issue with auth mounts failing to renew tokens due to policies 
   changing [GH-4960]
 * auth/radius: Fix issue where some radius logins were being canceled too early
   [GH-4941]
 * core: Fix accidental seal of vault of we lose leadership during startup 
   [GH-4924]
 * core: Fix standby not being able to forward requests larger than 4MB 
   [GH-4844]
 * core: Avoid panic while processing group memberships [GH-4841]
 * identity: Fix a race condition creating aliases [GH-4965]
 * plugins: Fix being unable to send very large payloads to or from plugins
   [GH-4958]
 * physical/azure: Long list responses would sometimes be truncated [GH-4983]
 * replication: Allow replication status requests to be processed while in 
   merkle sync
 * replication: Ensure merkle reindex flushes all changes to storage immediately
 * replication: Fix a case where a network interruption could cause a secondary
   to be unable to reconnect to a primary
 * secrets/pki: Fix permitted DNS domains performing improper validation
   [GH-4863]
 * secrets/database: Fix panic during DB creds revocation [GH-4846]
 * ui: Fix usage of cubbyhole backend in the UI [GH-4851]
 * ui: Fix toggle state when a secret is JSON-formatted [GH-4913]
 * ui: Fix coercion of falsey values to empty string when editing secrets as 
   JSON [GH-4977]

## 0.10.3 (June 20th, 2018)

DEPRECATIONS/CHANGES:

 * In the audit log and in client responses, policies are now split into three
   parameters: policies that came only from tokens, policies that came only
   from Identity, and the combined set. Any previous location of policies via
   the API now contains the full, combined set.
 * When a token is tied to an Identity entity and the entity is deleted, the
   token will no longer be usable, regardless of the validity of the token
   itself.
 * When authentication succeeds but no policies were defined for that specific
   user, most auth methods would allow a token to be generated but a few would
   reject the authentication, namely `ldap`, `okta`, and `radius`. Since the
   `default` policy is added by Vault's core, this would incorrectly reject
   valid authentications before they would in fact be granted policies. This
   inconsistency has been addressed; valid authentications for these methods
   now succeed even if no policy was specifically defined in that method for
   that user.

FEATURES:

 * Root Rotation for Active Directory: You can now command Vault to rotate the
   configured root credentials used in the AD secrets engine, to ensure that
   only Vault knows the credentials it's using.
 * URI SANs in PKI: You can now configure URI Subject Alternate Names in the
   `pki` backend. Roles can limit which SANs are allowed via globbing.
 * `kv rollback` Command: You can now use `vault kv rollback` to roll a KVv2
   path back to a previous non-deleted/non-destroyed version. The previous
   version becomes the next/newest version for the path.
 * Token Bound CIDRs in AppRole: You can now add CIDRs to which a token
   generated from AppRole will be bound.

IMPROVEMENTS:

 * approle: Return 404 instead of 202 on invalid role names during POST
   operations [GH-4778]
 * core: Add idle and initial header read/TLS handshake timeouts to connections
   to ensure server resources are cleaned up [GH-4760]
 * core: Report policies in token, identity, and full sets [GH-4747]
 * secrets/databases: Add `create`/`update` distinction for connection
   configurations [GH-3544]
 * secrets/databases: Add `create`/`update` distinction for role configurations
   [GH-3544]
 * secrets/databases: Add best-effort revocation logic for use when a role has
   been deleted [GH-4782]
 * secrets/kv: Add `kv rollback` [GH-4774]
 * secrets/pki: Add URI SANs support [GH-4675]
 * secrets/ssh: Allow standard SSH command arguments to be used, without
   requiring username@hostname syntax [GH-4710]
 * storage/consul: Add context support so that requests are cancelable
   [GH-4739]
 * sys: Added `hidden` option to `listing_visibility` field on `sys/mounts`
   API [GH-4827]
 * ui: Secret values are obfuscated by default and visibility is toggleable [GH-4422]

BUG FIXES:

 * auth/approle: Fix panic due to metadata being nil [GH-4719]
 * auth/aws: Fix delete path for tidy operations [GH-4799]
 * core: Optimizations to remove some speed regressions due to the
   security-related changes in 0.10.2
 * storage/dynamodb: Fix errors seen when reading existing DynamoDB data [GH-4721]
 * secrets/database: Fix default MySQL root rotation statement [GH-4748]
 * secrets/gcp: Fix renewal for GCP account keys
 * secrets/kv: Fix writing to the root of a KVv2 mount from `vault kv` commands
   incorrectly operating on a root+mount path instead of being an error
   [GH-4726]
 * seal/pkcs11: Add `CKK_SHA256_HMAC` to the search list when finding HMAC
   keys, fixing lookup on some Thales devices
 * replication: Fix issue enabling replication when a non-auth mount and auth
   mount have the same name
 * auth/kubernetes: Fix issue verifying ECDSA signed JWTs
 * ui: add missing edit mode for auth method configs [GH-4770]

## 0.10.2 (June 6th, 2018)

SECURITY:

 * Tokens: A race condition was identified that could occur if a token's
   lease expired while Vault was not running. In this case, when Vault came
   back online, sometimes it would properly revoke the lease but other times it
   would not, leading to a Vault token that no longer had an expiration and had
   essentially unlimited lifetime. This race was per-token, not all-or-nothing
   for all tokens that may have expired during Vault's downtime. We have fixed
   the behavior and put extra checks in place to help prevent any similar
   future issues. In addition, the logic we have put in place ensures that such
   lease-less tokens can no longer be used (unless they are root tokens that
   never had an expiration to begin with).
 * Convergent Encryption: The version 2 algorithm used in `transit`'s
   convergent encryption feature is susceptible to offline
   plaintext-confirmation attacks. As a result, we are introducing a version 3
   algorithm that mitigates this. If you are currently using convergent
   encryption, we recommend upgrading, rotating your encryption key (the new
   key version will use the new algorithm), and rewrapping your data (the
   `rewrap` endpoint can be used to allow a relatively non-privileged user to
   perform the rewrapping while never divulging the plaintext).
 * AppRole case-sensitive role name secret-id leaking: When using a mixed-case
   role name via AppRole, deleting a secret-id via accessor or other operations
   could end up leaving the secret-id behind and valid but without an accessor.
   This has now been fixed, and we have put checks in place to prevent these
   secret-ids from being used.

DEPRECATIONS/CHANGES:

 * PKI duration return types: The PKI backend now returns durations (e.g. when
   reading a role) as an integer number of seconds instead of a Go-style
   string, in line with how the rest of Vault's API returns durations.

FEATURES:

 * Active Directory Secrets Engine: A new `ad` secrets engine has been created
   which allows Vault to rotate and provide credentials for configured AD
   accounts.
 * Rekey Verification: Rekey operations can now require verification. This
   turns on a two-phase process where the existing key shares authorize
   generating a new master key, and a threshold of the new, returned key shares
   must be provided to verify that they have been successfully received in
   order for the actual master key to be rotated.
 * CIDR restrictions for `cert`, `userpass`, and `kubernetes` auth methods:
   You can now limit authentication to specific CIDRs; these will also be
   encoded in resultant tokens to limit their use.
 * Vault UI Browser CLI: The UI now supports usage of read/write/list/delete
   commands in a CLI that can be accessed from the nav bar. Complex inputs such
   as JSON files are not currently supported. This surfaces features otherwise
   unsupported in Vault's UI.
 * Azure Key Vault Auto Unseal/Seal Wrap Support (Enterprise): Azure Key Vault
   can now be used a support seal for Auto Unseal and Seal Wrapping.

IMPROVEMENTS:

 * api: Close renewer's doneCh when the renewer is stopped, so that programs
   expecting a final value through doneCh behave correctly [GH-4472]
 * auth/cert: Break out `allowed_names` into component parts and add
   `allowed_uri_sans` [GH-4231]
 * auth/ldap: Obfuscate error messages pre-bind for greater security [GH-4700]
 * cli: `vault login` now supports a `-no-print` flag to suppress printing
   token information but still allow storing into the token helper [GH-4454]
 * core/pkcs11 (enterprise): Add support for CKM_AES_CBC_PAD, CKM_RSA_PKCS, and 
   CKM_RSA_PKCS_OAEP mechanisms
 * core/pkcs11 (enterprise): HSM slots can now be selected by token label
   instead of just slot number
 * core/token: Optimize token revocation by removing unnecessary list call
   against the storage backend when calling revoke-orphan on tokens [GH-4465]
 * core/token: Refactor token revocation logic to not block on the call when
   underlying leases are pending revocation by moving the expiration logic to
   the expiration manager [GH-4512]
 * expiration: Allow revoke-prefix and revoke-force to work on single leases as
   well as prefixes [GH-4450]
 * identity: Return parent group info when reading a group [GH-4648]
 * identity: Provide more contextual key information when listing entities,
   groups, and aliases
 * identity: Passthrough EntityID to backends [GH-4663]
 * identity: Adds ability to request entity information through system view
   [GH_4681]
 * secret/pki: Add custom extended key usages [GH-4667]
 * secret/pki: Add custom PKIX serial numbers [GH-4694]
 * secret/ssh: Use hostname instead of IP in OTP mode, similar to CA mode
   [GH-4673]
 * storage/file: Attempt in some error conditions to do more cleanup [GH-4684]
 * ui: wrapping lookup now distplays the path [GH-4644]
 * ui: Identity interface now has more inline actions to make editing and adding
   aliases to an entity or group easier [GH-4502]
 * ui: Identity interface now lists groups by name [GH-4655]
 * ui: Permission denied errors still render the sidebar in the Access section
   [GH-4658]
 * replication: Improve performance of index page flushes and WAL garbage 
   collecting

BUG FIXES:

 * auth/approle: Make invalid role_id a 400 error instead of 500 [GH-4470]
 * auth/cert: Fix Identity alias using serial number instead of common name
   [GH-4475]
 * cli: Fix panic running `vault token capabilities` with multiple paths
   [GH-4552]
 * core: When using the `use_always` option with PROXY protocol support, do not
   require `authorized_addrs` to be set [GH-4065]
 * core: Fix panic when certain combinations of policy paths and allowed/denied
   parameters were used [GH-4582]
 * secret/gcp: Make `bound_region` able to use short names
 * secret/kv: Fix response wrapping for KV v2 [GH-4511]
 * secret/kv: Fix address flag not being honored correctly [GH-4617]
 * secret/pki: Fix `safety_buffer` for tidy being allowed to be negative,
   clearing all certs [GH-4641]
 * secret/pki: Fix `key_type` not being allowed to be set to `any` [GH-4595]
 * secret/pki: Fix path length parameter being ignored when using
   `use_csr_values` and signing an intermediate CA cert [GH-4459]
 * secret/ssh: Only append UserKnownHostsFile to args when configured with a
   value [GH-4674]
 * storage/dynamodb: Fix listing when one child is left within a nested path
   [GH-4570]
 * storage/gcs: Fix swallowing an error on connection close [GH-4691]
 * ui: Fix HMAC algorithm in transit [GH-4604]
 * ui: Fix unwrap of auth responses via the UI's unwrap tool [GH-4611]
 * ui (enterprise): Fix parsing of version string that blocked some users from seeing
   enterprise-specific pages in the UI [GH-4547]
 * ui: Fix incorrect capabilities path check when viewing policies [GH-4566]
 * replication: Fix error while running plugins on a newly created replication
   secondary
 * replication: Fix issue with token store lookups after a secondary's mount table
   is invalidated.
 * replication: Improve startup time when a large merkle index is in use.
 * replication: Fix panic when storage becomes unreachable during unseal.

## 0.10.1/0.9.7 (April 25th, 2018)

The following two items are in both 0.9.7 and 0.10.1. They only affect
Enterprise, and as such 0.9.7 is an Enterprise-only release:

SECURITY:

 * EGPs: A regression affecting 0.9.6 and 0.10.0 causes EGPs to not be applied
   correctly if an EGP is updated in a running Vault after initial write or
   after it is loaded on unseal. This has been fixed.

BUG FIXES:

 * Fixed an upgrade issue affecting performance secondaries when migrating from
   a version that did not include Identity to one that did.

All other content in this release is for 0.10.1 only.

DEPRECATIONS/CHANGES:

 * `vault kv` and Vault versions: In 0.10.1 some issues with `vault kv` against
   v1 K/V engine mounts are fixed. However, using 0.10.1 for both the server
   and CLI versions is required.
 * Mount information visibility: Users that have access to any path within a
   mount can now see information about that mount, such as its type and
   options, via some API calls.
 * Identity and Local Mounts: Local mounts would allow creating Identity
   entities but these would not be able to be used successfully (even locally)
   in replicated scenarios. We have now disallowed entities and groups from
   being created for local mounts in the first place.

FEATURES:

 * X-Forwarded-For support: `X-Forwarded-For` headers can now be used to set the
   client IP seen by Vault. See the [TCP listener configuration
   page](https://www.vaultproject.io/docs/configuration/listener/tcp.html) for
   details.
 * CIDR IP Binding for Tokens: Tokens now support being bound to specific
   CIDR(s) for usage. Currently this is implemented in Token Roles; usage can be
   expanded to other authentication backends over time.
 * `vault kv patch` command: A new `kv patch` helper command that allows
   modifying only some values in existing data at a K/V path, but uses
   check-and-set to ensure that this modification happens safely.
 * AppRole Local Secret IDs: Roles can now be configured to generate secret IDs
   local to the cluster. This enables performance secondaries to generate and
   consume secret IDs without contacting the primary.
 * AES-GCM Support for PKCS#11 [BETA] (Enterprise): For supporting HSMs,
   AES-GCM can now be used in lieu of AES-CBC/HMAC-SHA256. This has currently
   only been fully tested on AWS CloudHSM.
 * Auto Unseal/Seal Wrap Key Rotation Support (Enterprise): Auto Unseal
   mechanisms, including PKCS#11 HSMs, now support rotation of encryption keys,
   and migration between key and encryption types, such as from AES-CBC to
   AES-GCM, can be performed at the same time (where supported).

IMPROVEMENTS:

 * auth/approle: Support for cluster local secret IDs. This enables secondaries
   to generate secret IDs without contacting the primary [GH-4427]
 * auth/token: Add to the token lookup response, the policies inherited due to
   identity associations [GH-4366]
 * auth/token: Add CIDR binding to token roles [GH-815]
 * cli: Add `vault kv patch` [GH-4432]
 * core: Add X-Forwarded-For support [GH-4380]
 * core: Add token CIDR-binding support [GH-815]
 * identity: Add the ability to disable an entity. Disabling an entity does not
   revoke associated tokens, but while the entity is disabled they cannot be
   used. [GH-4353]
 * physical/consul: Allow tuning of session TTL and lock wait time [GH-4352]
 * replication: Dynamically adjust WAL cleanup over a period of time based on
   the rate of writes committed
 * secret/ssh: Update dynamic key install script to use shell locking to avoid
   concurrent modifications [GH-4358]
 * ui: Access to `sys/mounts` is no longer needed to use the UI - the list of 
   engines will show you the ones you implicitly have access to (because you have
   access to to secrets in those engines) [GH-4439]

BUG FIXES:

 * cli: Fix `vault kv` backwards compatibility with KV v1 engine mounts
   [GH-4430]
 * identity: Persist entity memberships in external identity groups across
   mounts [GH-4365]
 * identity: Fix error preventing authentication using local mounts on
   performance secondary replication clusters [GH-4407]
 * replication: Fix issue causing secondaries to not connect properly to a
   pre-0.10 primary until the primary was upgraded
 * secret/gcp: Fix panic on rollback when a roleset wasn't created properly
   [GH-4344]
 * secret/gcp: Fix panic on renewal
 * ui: Fix IE11 form submissions in a few parts of the application [GH-4378]
 * ui: Fix IE file saving on policy pages and init screens [GH-4376]
 * ui: Fixed an issue where the AWS secret backend would show the wrong menu
   [GH-4371]
 * ui: Fixed an issue where policies with commas would not render in the
   interface properly [GH-4398]
 * ui: Corrected the saving of mount tune ttls for auth methods [GH-4431]
 * ui: Credentials generation no longer checks capabilities before making
   api calls. This should fix needing "update" capabilites to read IAM 
   credentials in the AWS secrets engine [GH-4446]

## 0.10.0 (April 10th, 2018)

SECURITY:

 * Log sanitization for Combined Database Secret Engine: In certain failure 
   scenarios with incorrectly formatted connection urls, the raw connection 
   errors were being returned to the user with the configured database 
   credentials. Errors are now sanitized before being returned to the user.

DEPRECATIONS/CHANGES:

 * Database plugin compatibility: The database plugin interface was enhanced to
   support some additional functionality related to root credential rotation
   and supporting templated URL strings. The changes were made in a
   backwards-compatible way and all builtin plugins were updated with the new
   features. Custom plugins not built into Vault will need to be upgraded to
   support templated URL strings and root rotation. Additionally, the
   Initialize method was deprecated in favor of a new Init method that supports
   configuration modifications that occur in the plugin back to the primary
   data store.
 * Removal of returned secret information: For a long time Vault has returned
   configuration given to various secret engines and auth methods with secret
   values (such as secret API keys or passwords) still intact, and with a
   warning to the user on write that anyone with read access could see the
   secret. This was mostly done to make it easy for tools like Terraform to
   judge whether state had drifted. However, it also feels quite un-Vault-y to
   do this and we've never felt very comfortable doing so. In 0.10 we have gone
   through and removed this behavior from the various backends; fields which
   contained secret values are simply no longer returned on read. We are
   working with the Terraform team to make changes to their provider to
   accommodate this as best as possible, and users of other tools may have to
   make adjustments, but in the end we felt that the ends did not justify the
   means and we needed to prioritize security over operational convenience.
 * LDAP auth method case sensitivity: We now treat usernames and groups
   configured locally for policy assignment in a case insensitive fashion by
   default. Existing configurations will continue to work as they do now;
   however, the next time a configuration is written `case_sensitive_names`
   will need to be explicitly set to `true`.
 * TTL handling within core: All lease TTL handling has been centralized within
   the core of Vault to ensure consistency across all backends. Since this was
   previously delegated to individual backends, there may be some slight
   differences in TTLs generated from some backends.
 * Removal of default `secret/` mount: In 0.12 we will stop mounting `secret/`
   by default at initialization time (it will still be available in `dev`
   mode).

FEATURES:

 * OSS UI: The Vault UI is now fully open-source. Similarly to the CLI, some
   features are only available with a supporting version of Vault, but the code
   base is entirely open.
 * Versioned K/V: The `kv` backend has been completely revamped, featuring
   flexible versioning of values, check-and-set protections, and more. A new
   `vault kv` subcommand allows friendly interactions with it. Existing mounts
   of the `kv` backend can be upgraded to the new versioned mode (downgrades
   are not currently supported). The old "passthrough" mode is still the
   default for new mounts; versioning can be turned on by setting the
   `-version=2` flag for the `vault secrets enable` command.
 * Database Root Credential Rotation: Database configurations can now rotate
   their own configured admin/root credentials, allowing configured credentials
   for a database connection to be rotated immediately after sending them into
   Vault, invalidating the old credentials and ensuring only Vault knows the
   actual valid values.
 * Azure Authentication Plugin: There is now a plugin (pulled in to Vault) that
   allows authenticating Azure machines to Vault using Azure's Managed Service
   Identity credentials. See the [plugin
   repository](https://github.com/hashicorp/vault-plugin-auth-azure) for more
   information.
 * GCP Secrets Plugin: There is now a plugin (pulled in to Vault) that allows
   generating secrets to allow access to GCP. See the [plugin
   repository](https://github.com/hashicorp/vault-plugin-secrets-gcp) for more
   information.
 * Selective Audit HMACing of Request and Response Data Keys: HMACing in audit
   logs can be turned off for specific keys in the request input map and
   response `data` map on a per-mount basis.
 * Passthrough Request Headers: Request headers can now be selectively passed
   through to backends on a per-mount basis. This is useful in various cases
   when plugins are interacting with external services.
 * HA for Google Cloud Storage: The GCS storage type now supports HA.
 * UI support for identity: Add and edit entities, groups, and their associated
   aliases.
 * UI auth method support: Enable, disable, and configure all of the built-in 
   authentication methods.
 * UI (Enterprise): View and edit Sentinel policies.

IMPROVEMENTS:

 * core: Centralize TTL generation for leases in core [GH-4230]
 * identity: API to update group-alias by ID [GH-4237]
 * secret/cassandra: Update Cassandra storage delete function to not use batch
   operations [GH-4054]
 * storage/mysql: Allow setting max idle connections and connection lifetime
   [GH-4211]
 * storage/gcs: Add HA support [GH-4226]
 * ui: Add Nomad to the list of available secret engines
 * ui: Adds ability to set static headers to be returned by the UI

BUG FIXES:

 * api: Fix retries not working [GH-4322]
 * auth/gcp: Invalidate clients on config change
 * auth/token: Revoke-orphan and tidy operations now correctly cleans up the
   parent prefix entry in the underlying storage backend. These operations also
   mark corresponding child tokens as orphans by removing the parent/secondary
   index from the entries. [GH-4193]
 * command: Re-add `-mfa` flag and migrate to OSS binary [GH-4223]
 * core: Fix issue occurring from mounting two auth backends with the same path
   with one mount having `auth/` in front [GH-4206]
 * mfa: Invalidation of MFA configurations (Enterprise)
 * replication: Fix a panic on some non-64-bit platforms
 * replication: Fix invalidation of policies on performance secondaries
 * secret/pki: When tidying if a value is unexpectedly nil, delete it and move
   on [GH-4214]
 * storage/s3: Fix panic if S3 returns no Content-Length header [GH-4222]
 * ui: Fixed an issue where the UI was checking incorrect paths when operating 
   on transit keys. Capabilities are now checked when attempting to encrypt / 
   decrypt, etc.
 * ui: Fixed IE 11 layout issues and JS errors that would stop the application
   from running.
 * ui: Fixed the link that gets rendered when a user doesn't have permissions 
   to view the root of a secret engine. The link now sends them back to the list
   of secret engines.
 * replication: Fix issue with DR secondaries when using mount specified local 
   paths.
 * cli: Fix an issue where generating a dr operation token would not output the 
   token [GH-4328]

## 0.9.6 (March 20th, 2018)

DEPRECATIONS/CHANGES:

 * The AWS authentication backend now allows binds for inputs as either a
   comma-delimited string or a string array. However, to keep consistency with
   input and output, when reading a role the binds will now be returned as
   string arrays rather than strings.
 * In order to prefix-match IAM role and instance profile ARNs in AWS auth
   backend, you now must explicitly opt-in by adding a `*` to the end of the
   ARN. Existing configurations will be upgraded automatically, but when
   writing a new role configuration the updated behavior will be used.

FEATURES:

 * Replication Activation Enhancements: When activating a replication
   secondary, a public key can now be fetched first from the target cluster.
   This public key can be provided to the primary when requesting the
   activation token. If provided, the public key will be used to perform a
   Diffie-Hellman key exchange resulting in a shared key that encrypts the
   contents of the activation token. The purpose is to protect against
   accidental disclosure of the contents of the token if unwrapped by the wrong
   party, given that the contents of the token are highly sensitive. If
   accidentally unwrapped, the contents of the token are not usable by the
   unwrapping party. It is important to note that just as a malicious operator
   could unwrap the contents of the token, a malicious operator can pretend to
   be a secondary and complete the Diffie-Hellman exchange on their own; this
   feature provides defense in depth but still requires due diligence around
   replication activation, including multiple eyes on the commands/tokens and
   proper auditing.

IMPROVEMENTS:

 * api: Update renewer grace period logic. It no longer is static, but rather
   dynamically calculates one based on the current lease duration after each
   renew. [GH-4090]
 * auth/approle: Allow array input for bound_cidr_list [4078]
 * auth/aws: Allow using lists in role bind parameters [GH-3907]
 * auth/aws: Allow binding by EC2 instance IDs [GH-3816]
 * auth/aws: Allow non-prefix-matched IAM role and instance profile ARNs
   [GH-4071]
 * auth/ldap: Set a very large size limit on queries [GH-4169]
 * core: Log info notifications of revoked leases for all leases/reasons, not
   just expirations [GH-4164]
 * physical/couchdb: Removed limit on the listing of items [GH-4149]
 * secret/pki: Support certificate policies [GH-4125]
 * secret/pki: Add ability to have CA:true encoded into intermediate CSRs, to
   improve compatibility with some ADFS scenarios [GH-3883]
 * secret/transit: Allow selecting signature algorithm as well as hash
   algorithm when signing/verifying [GH-4018]
 * server: Make sure `tls_disable_client_cert` is actually a true value rather
   than just set [GH-4049]
 * storage/dynamodb: Allow specifying max retries for dynamo client [GH-4115]
 * storage/gcs: Allow specifying chunk size for transfers, which can reduce
   memory utilization [GH-4060]
 * sys/capabilities: Add the ability to use multiple paths for capability
   checking [GH-3663]

BUG FIXES:

 * auth/aws: Fix honoring `max_ttl` when a corresponding role `ttl` is not also
   set [GH-4107]
 * auth/okta: Fix honoring configured `max_ttl` value [GH-4110]
 * auth/token: If a periodic token being issued has a period greater than the
   max_lease_ttl configured on the token store mount, truncate it. This matches
   renewal behavior; before it was inconsistent between issuance and renewal.
   [GH-4112]
 * cli: Improve error messages around `vault auth help` when there is no CLI
   helper for a particular method [GH-4056]
 * cli: Fix autocomplete installation when using Fish as the shell [GH-4094]
 * secret/database: Properly honor mount-tuned max TTL [GH-4051]
 * secret/ssh: Return `key_bits` value when reading a role [GH-4098]
 * sys: When writing policies on a performance replication secondary, properly
   forward requests to the primary [GH-4129]

## 0.9.5 (February 26th, 2018)

IMPROVEMENTS:

 * auth: Allow sending default_lease_ttl and max_lease_ttl values when enabling
   auth methods. [GH-4019]
 * secret/database: Add list functionality to `database/config` endpoint
   [GH-4026]
 * physical/consul: Allow setting a specific service address [GH-3971]
 * replication: When bootstrapping a new secondary, if the initial cluster
   connection fails, Vault will attempt to roll back state so that
   bootstrapping can be tried again, rather than having to recreate the
   downstream cluster. This will still require fetching a new secondary
   activation token.

BUG FIXES:

 * auth/aws: Update libraries to fix regression verifying PKCS#7 identity
   documents [GH-4014]
 * listener: Revert to Go 1.9 for now to allow certificates with non-DNS names
   in their DNS SANs to be used for Vault's TLS connections [GH-4028]
 * replication: Fix issue with a performance secondary/DR primary node losing
   its DR primary status when performing an update-primary operation
 * replication: Fix issue where performance secondaries could be unable to
   automatically connect to a performance primary after that performance
   primary has been promoted to a DR primary from a DR secondary
 * ui: Fix behavior when a value contains a `.`

## 0.9.4 (February 20th, 2018)

SECURITY:

 * Role Tags used with the EC2 style of AWS auth were being improperly parsed;
   as a result they were not being used to properly restrict values.
   Implementations following our suggestion of using these as defense-in-depth
   rather than the only source of restriction should not have significant
   impact.

FEATURES:

 * **ChaCha20-Poly1305 support in `transit`**: You can now encrypt and decrypt
   with ChaCha20-Poly1305 in `transit`. Key derivation and convergent
   encryption is also supported.
 * **Okta Push support in Okta Auth Backend**: If a user account has MFA
   required within Okta, an Okta Push MFA flow can be used to successfully
   finish authentication.
 * **PKI Improvements**: Custom OID subject alternate names can now be set,
   subject to allow restrictions that support globbing. Additionally, Country,
   Locality, Province, Street Address, and Postal Code can now be set in
   certificate subjects.
 * **Manta Storage**: Joyent Triton Manta can now be used for Vault storage
 * **Google Cloud Spanner Storage**: Google Cloud Spanner can now be used for
   Vault storage

IMPROVEMENTS:

 * auth/centrify: Add CLI helper
 * audit: Always log failure metrics, even if zero, to ensure the values appear
   on dashboards [GH-3937]
 * cli: Disable color when output is not a TTY [GH-3897]
 * cli: Add `-format` flag to all subcommands [GH-3897]
 * cli: Do not display deprecation warnings when the format is not table
   [GH-3897]
 * core: If over a predefined lease count (256k), log a warning not more than
   once a minute. Too many leases can be problematic for many of the storage
   backends and often this number of leases is indicative of a need for
   workflow improvements. [GH-3957]
 * secret/nomad: Have generated ACL tokens cap out at 64 characters [GH-4009]
 * secret/pki: Country, Locality, Province, Street Address, and Postal Code can
   now be set on certificates [GH-3992]
 * secret/pki: UTF-8 Other Names can now be set in Subject Alternate Names in
   issued certs; allowed values can be set per role and support globbing
   [GH-3889]
 * secret/pki: Add a flag to make the common name optional on certs [GH-3940]
 * secret/pki: Ensure only DNS-compatible names go into DNS SANs; additionally,
   properly handle IDNA transformations for these DNS names [GH-3953]
 * secret/ssh: Add `valid-principles` flag to CLI for CA mode [GH-3922]
 * storage/manta: Add Manta storage [GH-3270]
 * ui (Enterprise): Support for ChaCha20-Poly1305 keys in the transit engine.

BUG FIXES:
 * api/renewer: Honor increment value in renew auth calls [GH-3904]
 * auth/approle: Fix inability to use limited-use-count secret IDs on
   replication performance secondaries
 * auth/approle: Cleanup of secret ID accessors during tidy and removal of
   dangling accessor entries [GH-3924]
 * auth/aws-ec2: Avoid masking of role tag response [GH-3941]
 * auth/cert: Verify DNS SANs in the authenticating certificate [GH-3982]
 * auth/okta: Return configured durations as seconds, not nanoseconds [GH-3871]
 * auth/okta: Get all okta groups for a user vs. default 200 limit [GH-4034]
 * auth/token: Token creation via the CLI no longer forces periodic token
   creation. Passing an explicit zero value for the period no longer create
   periodic tokens. [GH-3880]
 * command: Fix interpreted formatting directives when printing raw fields
   [GH-4005]
 * command: Correctly format output when using -field and -format flags at the
   same time [GH-3987]
 * command/rekey: Re-add lost `stored-shares` parameter [GH-3974]
 * command/ssh: Create and reuse the api client [GH-3909]
 * command/status: Fix panic when status returns 500 from leadership lookup
   [GH-3998]
 * identity: Fix race when creating entities [GH-3932]
 * plugin/gRPC: Fixed an issue with list requests and raw responses coming from
   plugins using gRPC transport [GH-3881]
 * plugin/gRPC: Fix panic when special paths are not set [GH-3946]
 * secret/pki: Verify a name is a valid hostname before adding to DNS SANs
   [GH-3918]
 * secret/transit: Fix auditing when reading a key after it has been backed up
   or restored [GH-3919]
 * secret/transit: Fix storage/memory consistency when persistence fails
   [GH-3959]
 * storage/consul: Validate that service names are RFC 1123 compliant [GH-3960]
 * storage/etcd3: Fix memory ballooning with standby instances [GH-3798]
 * storage/etcd3: Fix large lists (like token loading at startup) not being
   handled [GH-3772]
 * storage/postgresql: Fix compatibility with versions using custom string
   version tags [GH-3949]
 * storage/zookeeper: Update vendoring to fix freezing issues [GH-3896]
 * ui (Enterprise): Decoding the replication token should no longer error and
   prevent enabling of a secondary replication cluster via the ui.
 * plugin/gRPC: Add connection info to the request object [GH-3997]

## 0.9.3 (January 28th, 2018)

A regression from a feature merge disabled the Nomad secrets backend in 0.9.2.
This release re-enables the Nomad secrets backend; it is otherwise identical to
0.9.2.

## 0.9.2 (January 26th, 2018)

SECURITY:

 * Okta Auth Backend: While the Okta auth backend was successfully verifying
   usernames and passwords, it was not checking the returned state of the
   account, so accounts that had been marked locked out could still be used to
   log in. Only accounts in SUCCESS or PASSWORD_WARN states are now allowed.
 * Periodic Tokens: A regression in 0.9.1 meant that periodic tokens created by
   the AppRole, AWS, and Cert auth backends would expire when the max TTL for
   the backend/mount/system was hit instead of their stated behavior of living
   as long as they are renewed. This is now fixed; existing tokens do not have
   to be reissued as this was purely a regression in the renewal logic.
 * Seal Wrapping: During certain replication states values written marked for
   seal wrapping may not be wrapped on the secondaries. This has been fixed,
   and existing values will be wrapped on next read or write. This does not
   affect the barrier keys.

DEPRECATIONS/CHANGES:

 * `sys/health` DR Secondary Reporting: The `replication_dr_secondary` bool
   returned by `sys/health` could be misleading since it would be `false` both
   when a cluster was not a DR secondary but also when the node is a standby in
   the cluster and has not yet fully received state from the active node. This
   could cause health checks on LBs to decide that the node was acceptable for
   traffic even though DR secondaries cannot handle normal Vault traffic. (In
   other words, the bool could only convey "yes" or "no" but not "not sure
   yet".) This has been replaced by `replication_dr_mode` and
   `replication_perf_mode` which are string values that convey the current
   state of the node; a value of `disabled` indicates that replication is
   disabled or the state is still being discovered. As a result, an LB check
   can positively verify that the node is both not `disabled` and is not a DR
   secondary, and avoid sending traffic to it if either is true.
 * PKI Secret Backend Roles parameter types: For `ou` and `organization`
   in role definitions in the PKI secret backend, input can now be a
   comma-separated string or an array of strings. Reading a role will
   now return arrays for these parameters.
 * Plugin API Changes: The plugin API has been updated to utilize golang's
   context.Context package. Many function signatures now accept a context
   object as the first parameter. Existing plugins will need to pull in the
   latest Vault code and update their function signatures to begin using
   context and the new gRPC transport.

FEATURES:

 * **gRPC Backend Plugins**: Backend plugins now use gRPC for transport,
   allowing them to be written in other languages.
 * **Brand New CLI**: Vault has a brand new CLI interface that is significantly
   streamlined, supports autocomplete, and is almost entirely backwards
   compatible.
 * **UI: PKI Secret Backend (Enterprise)**: Configure PKI secret backends,
   create and browse roles and certificates, and issue and sign certificates via
   the listed roles.

IMPROVEMENTS:

 * auth/aws: Handle IAM headers produced by clients that formulate numbers as
   ints rather than strings [GH-3763]
 * auth/okta: Support JSON lists when specifying groups and policies [GH-3801]
 * autoseal/hsm: Attempt reconnecting to the HSM on certain kinds of issues,
   including HA scenarios for some Gemalto HSMs.
   (Enterprise)
 * cli: Output password prompts to stderr to make it easier to pipe an output
   token to another command [GH-3782]
 * core: Report replication status in `sys/health` [GH-3810]
 * physical/s3: Allow using paths with S3 for non-AWS deployments [GH-3730]
 * physical/s3: Add ability to disable SSL for non-AWS deployments [GH-3730]
 * plugins: Args for plugins can now be specified separately from the command,
   allowing the same output format and input format for plugin information
   [GH-3778]
 * secret/pki: `ou` and `organization` can now be specified as a
   comma-separated string or an array of strings [GH-3804]
 * plugins: Plugins will fall back to using netrpc as the communication protocol
   on older versions of Vault [GH-3833]

BUG FIXES:

 * auth/(approle,aws,cert): Fix behavior where periodic tokens generated by
   these backends could not have their TTL renewed beyond the system/mount max
   TTL value [GH-3803]
 * auth/aws: Fix error returned if `bound_iam_principal_arn` was given to an
   existing role update [GH-3843]
 * core/sealwrap: Speed improvements and bug fixes (Enterprise)
 * identity: Delete group alias when an external group is deleted [GH-3773]
 * legacymfa/duo: Fix intermittent panic when Duo could not be reached
   [GH-2030]
 * secret/database: Fix a location where a lock could potentially not be
   released, leading to deadlock [GH-3774]
 * secret/(all databases) Fix behavior where if a max TTL was specified but no
   default TTL was specified the system/mount default TTL would be used but not
   be capped by the local max TTL [GH-3814]
 * secret/database: Fix an issue where plugins were not closed properly if they
   failed to initialize [GH-3768]
 * ui: mounting a secret backend will now properly set `max_lease_ttl` and
   `default_lease_ttl` when specified - previously both fields set
   `default_lease_ttl`.

## 0.9.1 (December 21st, 2017)

DEPRECATIONS/CHANGES:

 * AppRole Case Sensitivity: In prior versions of Vault, `list` operations
   against AppRole roles would require preserving case in the role name, even
   though most other operations within AppRole are case-insensitive with
   respect to the role name. This has been fixed; existing roles will behave as
   they have in the past, but new roles will act case-insensitively in these
   cases.
 * Token Auth Backend Roles parameter types: For `allowed_policies` and
   `disallowed_policies` in role definitions in the token auth backend, input
   can now be a comma-separated string or an array of strings. Reading a role
   will now return arrays for these parameters.
 * Transit key exporting: You can now mark a key in the `transit` backend as
   `exportable` at any time, rather than just at creation time; however, once
   this value is set, it still cannot be unset.
 * PKI Secret Backend Roles parameter types: For `allowed_domains` and
   `key_usage` in role definitions in the PKI secret backend, input
   can now be a comma-separated string or an array of strings. Reading a role
   will now return arrays for these parameters.
 * SSH Dynamic Keys Method Defaults to 2048-bit Keys: When using the dynamic
   key method in the SSH backend, the default is now to use 2048-bit keys if no
   specific key bit size is specified.
 * Consul Secret Backend lease handling: The `consul` secret backend can now
   accept both strings and integer numbers of seconds for its lease value. The
   value returned on a role read will be an integer number of seconds instead
   of a human-friendly string.
 * Unprintable characters not allowed in API paths: Unprintable characters are
   no longer allowed in names in the API (paths and path parameters), with an
   extra restriction on whitespace characters. Allowed characters are those
   that are considered printable by Unicode plus spaces.

FEATURES:

 * **Transit Backup/Restore**: The `transit` backend now supports a backup
   operation that can export a given key, including all key versions and
   configuration, as well as a restore operation allowing import into another
   Vault.
 * **gRPC Database Plugins**: Database plugins now use gRPC for transport,
   allowing them to be written in other languages.
 * **Nomad Secret Backend**: Nomad ACL tokens can now be generated and revoked
   using Vault.
 * **TLS Cert Auth Backend Improvements**: The `cert` auth backend can now
   match against custom certificate extensions via exact or glob matching, and
   additionally supports max_ttl and periodic token toggles.

IMPROVEMENTS:

 * auth/cert: Support custom certificate constraints [GH-3634]
 * auth/cert: Support setting `max_ttl` and `period` [GH-3642]
 * audit/file: Setting a file mode of `0000` will now disable Vault from
   automatically `chmod`ing the log file [GH-3649]
 * auth/github: The legacy MFA system can now be used with the GitHub auth
   backend [GH-3696]
 * auth/okta: The legacy MFA system can now be used with the Okta auth backend
   [GH-3653]
 * auth/token: `allowed_policies` and `disallowed_policies` can now be specified
   as a comma-separated string or an array of strings [GH-3641]
 * command/server: The log level can now be specified with `VAULT_LOG_LEVEL`
   [GH-3721]
 * core: Period values from auth backends will now be checked and applied to the
   TTL value directly by core on login and renewal requests [GH-3677]
 * database/mongodb: Add optional `write_concern` parameter, which can be set
   during database configuration. This establishes a session-wide [write
   concern](https://docs.mongodb.com/manual/reference/write-concern/) for the
   lifecycle of the mount [GH-3646]
 * http: Request path containing non-printable characters will return 400 - Bad
   Request [GH-3697]
 * mfa/okta: Filter a given email address as a login filter, allowing operation
   when login email and account email are different
 * plugins: Make Vault more resilient when unsealing when plugins are
   unavailable [GH-3686]
 * secret/pki: `allowed_domains` and `key_usage` can now be specified
   as a comma-separated string or an array of strings [GH-3642]
 * secret/ssh: Allow 4096-bit keys to be used in dynamic key method [GH-3593]
 * secret/consul: The Consul secret backend now uses the value of `lease` set
   on the role, if set, when renewing a secret. [GH-3796]
 * storage/mysql: Don't attempt database creation if it exists, which can help
   under certain permissions constraints [GH-3716]

BUG FIXES:

 * api/status (enterprise): Fix status reporting when using an auto seal
 * auth/approle: Fix case-sensitive/insensitive comparison issue [GH-3665]
 * auth/cert: Return `allowed_names` on role read [GH-3654]
 * auth/ldap: Fix incorrect control information being sent [GH-3402] [GH-3496]
   [GH-3625] [GH-3656]
 * core: Fix seal status reporting when using an autoseal
 * core: Add creation path to wrap info for a control group token
 * core: Fix potential panic that could occur using plugins when a node
   transitioned from active to standby [GH-3638]
 * core: Fix memory ballooning when a connection would connect to the cluster
   port and then go away -- redux! [GH-3680]
 * core: Replace recursive token revocation logic with depth-first logic, which
   can avoid hitting stack depth limits in extreme cases [GH-2348]
 * core: When doing a read on configured audited-headers, properly handle case
   insensitivity [GH-3701]
 * core/pkcs11 (enterprise): Fix panic when PKCS#11 library is not readable
 * database/mysql: Allow the creation statement to use commands that are not yet
   supported by the prepare statement protocol [GH-3619]
 * plugin/auth-gcp: Fix IAM roles when using `allow_gce_inference` [VPAG-19]

## 0.9.0.1 (November 21st, 2017) (Enterprise Only)

IMPROVEMENTS:

 * auth/gcp: Support seal wrapping of configuration parameters
 * auth/kubernetes: Support seal wrapping of configuration parameters

BUG FIXES:

 * Fix an upgrade issue with some physical backends when migrating from legacy
   HSM stored key support to the new Seal Wrap mechanism (Enterprise)
 * mfa: Add the 'mfa' flag that was removed by mistake [GH-4223]

## 0.9.0 (November 14th, 2017)

DEPRECATIONS/CHANGES:

 * HSM config parameter requirements: When using Vault with an HSM, a new
   parameter is required: `hmac_key_label`.  This performs a similar function to
   `key_label` but for the HMAC key Vault will use. Vault will generate a
   suitable key if this value is specified and `generate_key` is set true.
 * API HTTP client behavior: When calling `NewClient` the API no longer
   modifies the provided client/transport. In particular this means it will no
   longer enable redirection limiting and HTTP/2 support on custom clients. It
   is suggested that if you want to make changes to an HTTP client that you use
   one created by `DefaultConfig` as a starting point.
 * AWS EC2 client nonce behavior: The client nonce generated by the backend
   that gets returned along with the authentication response will be audited in
   plaintext. If this is undesired, the clients can choose to supply a custom
   nonce to the login endpoint. The custom nonce set by the client will from
   now on, not be returned back with the authentication response, and hence not
   audit logged.
 * AWS Auth role options: The API will now error when trying to create or
   update a role with the mutually-exclusive options
   `disallow_reauthentication` and `allow_instance_migration`.
 * SSH CA role read changes: When reading back a role from the `ssh` backend,
   the TTL/max TTL values will now be an integer number of seconds rather than
   a string. This better matches the API elsewhere in Vault.
 * SSH role list changes: When listing roles from the `ssh` backend via the API,
   the response data will additionally return a `key_info` map that will contain
   a map of each key with a corresponding object containing the `key_type`.
 * More granularity in audit logs: Audit request and response entries are still
   in RFC3339 format but now have a granularity of nanoseconds.
 * High availability related values have been moved out of the `storage` and
   `ha_storage` stanzas, and into the top-level configuration. `redirect_addr`
   has been renamed to `api_addr`. The stanzas still support accepting
   HA-related values to maintain backward compatibility, but top-level values
   will take precedence.
 * A new `seal` stanza has been added to the configuration file, which is
   optional and enables configuration of the seal type to use for additional
   data protection, such as using HSM or Cloud KMS solutions to encrypt and
   decrypt data.

FEATURES:

 * **RSA Support for Transit Backend**: Transit backend can now generate RSA
   keys which can be used for encryption and signing. [GH-3489]
 * **Identity System**: Now in open source and with significant enhancements,
   Identity is an integrated system for understanding users across tokens and
   enabling easier management of users directly and via groups.
 * **External Groups in Identity**: Vault can now automatically assign users
   and systems to groups in Identity based on their membership in external
   groups.
 * **Seal Wrap / FIPS 140-2 Compatibility (Enterprise)**: Vault can now take
   advantage of FIPS 140-2-certified HSMs to ensure that Critical Security
   Parameters are protected in a compliant fashion. Vault's implementation has
   received a statement of compliance from Leidos.
 * **Control Groups (Enterprise)**: Require multiple members of an Identity
   group to authorize a requested action before it is allowed to run.
 * **Cloud Auto-Unseal (Enterprise)**: Automatically unseal Vault using AWS KMS
   and GCP CKMS.
 * **Sentinel Integration (Enterprise)**: Take advantage of HashiCorp Sentinel
   to create extremely flexible access control policies -- even on
   unauthenticated endpoints.
 * **Barrier Rekey Support for Auto-Unseal (Enterprise)**: When using auto-unsealing
   functionality, the `rekey` operation is now supported; it uses recovery keys
   to authorize the master key rekey.
 * **Operation Token for Disaster Recovery Actions (Enterprise)**: When using
   Disaster Recovery replication, a token can be created that can be used to
   authorize actions such as promotion and updating primary information, rather
   than using recovery keys.
 * **Trigger Auto-Unseal with Recovery Keys (Enterprise)**: When using
   auto-unsealing, a request to unseal Vault can be triggered by a threshold of
   recovery keys, rather than requiring the Vault process to be restarted.
 * **UI Redesign (Enterprise)**: All new experience for the Vault Enterprise
   UI. The look and feel has been completely redesigned to give users a better
   experience and make managing secrets fast and easy.
 * **UI: SSH Secret Backend (Enterprise)**: Configure an SSH secret backend,
   create and browse roles. And use them to sign keys or generate one time
   passwords.
 * **UI: AWS Secret Backend (Enterprise)**: You can now configure the AWS
   backend via the Vault Enterprise UI. In addition you can create roles,
   browse the roles and Generate IAM Credentials from them in the UI.

IMPROVEMENTS:

 * api: Add ability to set custom headers on each call [GH-3394]
 * command/server: Add config option to disable requesting client certificates
   [GH-3373]
 * auth/aws: Max retries can now be customized for the AWS client [GH-3965]
 * core: Disallow mounting underneath an existing path, not just over [GH-2919]
 * physical/file: Use `700` as permissions when creating directories. The files
   themselves were `600` and are all encrypted, but this doesn't hurt.
 * secret/aws: Add ability to use custom IAM/STS endpoints [GH-3416]
 * secret/aws: Max retries can now be customized for the AWS client [GH-3965]
 * secret/cassandra: Work around Cassandra ignoring consistency levels for a
   user listing query [GH-3469]
 * secret/pki: Private keys can now be marshalled as PKCS#8 [GH-3518]
 * secret/pki: Allow entering URLs for `pki` as both comma-separated strings and JSON
   arrays [GH-3409]
 * secret/ssh: Role TTL/max TTL can now be specified as either a string or an
   integer [GH-3507]
 * secret/transit: Sign and verify operations now support a `none` hash
   algorithm to allow signing/verifying pre-hashed data [GH-3448]
 * secret/database: Add the ability to glob allowed roles in the Database Backend [GH-3387]
 * ui (enterprise): Support for RSA keys in the transit backend
 * ui (enterprise): Support for DR Operation Token generation, promoting, and
   updating primary on DR Secondary clusters

BUG FIXES:

 * api: Fix panic when setting a custom HTTP client but with a nil transport
   [GH-3435] [GH-3437]
 * api: Fix authing to the `cert` backend when the CA for the client cert is
   not known to the server's listener [GH-2946]
 * auth/approle: Create role ID index during read if a role is missing one [GH-3561]
 * auth/aws: Don't allow mutually exclusive options [GH-3291]
 * auth/radius: Fix logging in in some situations [GH-3461]
 * core: Fix memleak when a connection would connect to the cluster port and
   then go away [GH-3513]
 * core: Fix panic if a single-use token is used to step-down or seal [GH-3497]
 * core: Set rather than add headers to prevent some duplicated headers in
   responses when requests were forwarded to the active node [GH-3485]
 * physical/etcd3: Fix some listing issues due to how etcd3 does prefix
   matching [GH-3406]
 * physical/etcd3: Fix case where standbys can lose their etcd client lease
   [GH-3031]
 * physical/file: Fix listing when underscores are the first component of a
   path [GH-3476]
 * plugins: Allow response errors to be returned from backend plugins [GH-3412]
 * secret/transit: Fix panic if the length of the input ciphertext was less
   than the expected nonce length [GH-3521]
 * ui (enterprise): Reinstate support for generic secret backends - this was
   erroneously removed in a previous release

## 0.8.3 (September 19th, 2017)

CHANGES:

 * Policy input/output standardization: For all built-in authentication
   backends, policies can now be specified as a comma-delimited string or an
   array if using JSON as API input; on read, policies will be returned as an
   array; and the `default` policy will not be forcefully added to policies
   saved in configurations. Please note that the `default` policy will continue
   to be added to generated tokens, however, rather than backends adding
   `default` to the given set of input policies (in some cases, and not in
   others), the stored set will reflect the user-specified set.
 * `sign-self-issued` modifies Issuer in generated certificates: In 0.8.2 the
   endpoint would not modify the Issuer in the generated certificate, leaving
   the output self-issued. Although theoretically valid, in practice crypto
   stacks were unhappy validating paths containing such certs. As a result,
   `sign-self-issued` now encodes the signing CA's Subject DN into the Issuer
   DN of the generated certificate.
 * `sys/raw` requires enabling: While the `sys/raw` endpoint can be extremely
   useful in break-glass or support scenarios, it is also extremely dangerous.
   As of now, a configuration file option `raw_storage_endpoint` must be set in
   order to enable this API endpoint. Once set, the available functionality has
   been enhanced slightly; it now supports listing and decrypting most of
   Vault's core data structures, except for the encryption keyring itself.
 * `generic` is now `kv`: To better reflect its actual use, the `generic`
   backend is now `kv`. Using `generic` will still work for backwards
   compatibility.

FEATURES:

 * **GCE Support for GCP Auth**: GCE instances can now authenticate to Vault
   using machine credentials.
 * **Support for Kubernetes Service Account Auth**: Kubernetes Service Accounts
   can now authenticate to vault using JWT tokens.

IMPROVEMENTS:

 * configuration: Provide a config option to store Vault server's process ID
   (PID) in a file [GH-3321]
 * mfa (Enterprise): Add the ability to use identity metadata in username format
 * mfa/okta (Enterprise): Add support for configuring base_url for API calls
 * secret/pki: `sign-intermediate` will now allow specifying a `ttl` value
   longer than the signing CA certificate's NotAfter value. [GH-3325]
 * sys/raw: Raw storage access is now disabled by default [GH-3329]

BUG FIXES:

 * auth/okta: Fix regression that removed the ability to set base_url [GH-3313]
 * core: Fix panic while loading leases at startup on ARM processors
   [GH-3314]
 * secret/pki: Fix `sign-self-issued` encoding the wrong subject public key
   [GH-3325]

## 0.8.2.1 (September 11th, 2017) (Enterprise Only)

BUG FIXES:

 * Fix an issue upgrading to 0.8.2 for Enterprise customers.

## 0.8.2 (September 5th, 2017)

SECURITY:

* In prior versions of Vault, if authenticating via AWS IAM and requesting a
  periodic token, the period was not properly respected. This could lead to
  tokens expiring unexpectedly, or a token lifetime being longer than expected.
  Upon token renewal with Vault 0.8.2 the period will be properly enforced.

DEPRECATIONS/CHANGES:

* `vault ssh` users should supply `-mode` and `-role` to reduce the number of
  API calls. A future version of Vault will mark these optional values are
  required. Failure to supply `-mode` or `-role` will result in a warning.
* Vault plugins will first briefly run a restricted version of the plugin to
  fetch metadata, and then lazy-load the plugin on first request to prevent
  crash/deadlock of Vault during the unseal process. Plugins will need to be
  built with the latest changes in order for them to run properly.

FEATURES:

* **Lazy Lease Loading**: On startup, Vault will now load leases from storage
  in a lazy fashion (token checks and revocation/renewal requests still force
  an immediate load). For larger installations this can significantly reduce
  downtime when switching active nodes or bringing Vault up from cold start.
* **SSH CA Login with `vault ssh`**: `vault ssh` now supports the SSH CA
  backend for authenticating to machines. It also supports remote host key
  verification through the SSH CA backend, if enabled.
* **Signing of Self-Issued Certs in PKI**: The `pki` backend now supports
  signing self-issued CA certs. This is useful when switching root CAs.

IMPROVEMENTS:

 * audit/file: Allow specifying `stdout` as the `file_path` to log to standard
   output [GH-3235]
 * auth/aws: Allow wildcards in `bound_iam_principal_arn` [GH-3213]
 * auth/okta: Compare groups case-insensitively since Okta is only
   case-preserving [GH-3240]
 * auth/okta: Standardize Okta configuration APIs across backends [GH-3245]
 * cli: Add subcommand autocompletion that can be enabled with
   `vault -autocomplete-install` [GH-3223]
 * cli: Add ability to handle wrapped responses when using `vault auth`. What
   is output depends on the other given flags; see the help output for that
   command for more information. [GH-3263]
 * core: TLS cipher suites used for cluster behavior can now be set via
   `cluster_cipher_suites` in configuration [GH-3228]
 * core: The `plugin_name` can now either be specified directly as part of the
   parameter or within the `config` object when mounting a secret or auth backend
   via `sys/mounts/:path` or `sys/auth/:path` respectively [GH-3202]
 * core: It is now possible to update the `description` of a mount when
   mount-tuning, although this must be done through the HTTP layer [GH-3285]
 * secret/databases/mongo: If an EOF is encountered, attempt reconnecting and
   retrying the operation [GH-3269]
 * secret/pki: TTLs can now be specified as a string or an integer number of
   seconds [GH-3270]
 * secret/pki: Self-issued certs can now be signed via
   `pki/root/sign-self-issued` [GH-3274]
 * storage/gcp: Use application default credentials if they exist [GH-3248]

BUG FIXES:

 * auth/aws: Properly use role-set period values for IAM-derived token renewals
   [GH-3220]
 * auth/okta: Fix updating organization/ttl/max_ttl after initial setting
   [GH-3236]
 * core: Fix PROXY when underlying connection is TLS [GH-3195]
 * core: Policy-related commands would sometimes fail to act case-insensitively
   [GH-3210]
 * storage/consul: Fix parsing TLS configuration when using a bare IPv6 address
   [GH-3268]
 * plugins: Lazy-load plugins to prevent crash/deadlock during unseal process.
   [GH-3255]
 * plugins: Skip mounting plugin-based secret and credential mounts when setting
   up mounts if the plugin is no longer present in the catalog. [GH-3255]

## 0.8.1 (August 16th, 2017)

DEPRECATIONS/CHANGES:

 * PKI Root Generation: Calling `pki/root/generate` when a CA cert/key already
   exists will now return a `204` instead of overwriting an existing root. If
   you want to recreate the root, first run a delete operation on `pki/root`
   (requires `sudo` capability), then generate it again.

FEATURES:

 * **Oracle Secret Backend**: There is now an external plugin to support leased
   credentials for Oracle databases (distributed separately).
 * **GCP IAM Auth Backend**: There is now an authentication backend that allows
   using GCP IAM credentials to retrieve Vault tokens. This is available as
   both a plugin and built-in to Vault.
 * **PingID Push Support for Path-Based MFA (Enterprise)**: PingID Push can
   now be used for MFA with the new path-based MFA introduced in Vault
   Enterprise 0.8.
 * **Permitted DNS Domains Support in PKI**: The `pki` backend now supports
   specifying permitted DNS domains for CA certificates, allowing you to
   narrowly scope the set of domains for which a CA can issue or sign child
   certificates.
 * **Plugin Backend Reload Endpoint**: Plugin backends can now be triggered to
   reload using the `sys/plugins/reload/backend` endpoint and providing either
   the plugin name or the mounts to reload.
 * **Self-Reloading Plugins**: The plugin system will now attempt to reload a
   crashed or stopped plugin, once per request.

IMPROVEMENTS:

 * auth/approle: Allow array input for policies in addition to comma-delimited
   strings [GH-3163]
 * plugins: Send logs through Vault's logger rather than stdout [GH-3142]
 * secret/pki: Add `pki/root` delete operation [GH-3165]
 * secret/pki: Don't overwrite an existing root cert/key when calling generate
   [GH-3165]

BUG FIXES:

 * aws: Don't prefer a nil HTTP client over an existing one [GH-3159]
 * core: If there is an error when checking for create/update existence, return
   500 instead of 400 [GH-3162]
 * secret/database: Avoid creating usernames that are too long for legacy MySQL
   [GH-3138]

## 0.8.0 (August 9th, 2017)

SECURITY:

 * We've added a note to the docs about the way the GitHub auth backend works
   as it may not be readily apparent that GitHub personal access tokens, which
   are used by the backend, can be used for unauthorized access if they are
   stolen from third party services and access to Vault is public.

DEPRECATIONS/CHANGES:

 * Database Plugin Backends: Passwords generated for these backends now
   enforce stricter password requirements, as opposed to the previous behavior
   of returning a randomized UUID. Passwords are of length 20, and have a `A1a-`
   characters prepended to ensure stricter requirements. No regressions are
   expected from this change. (For database backends that were previously
   substituting underscores for hyphens in passwords, this will remain the
   case.)
 * Lease Endpoints: The endpoints `sys/renew`, `sys/revoke`, `sys/revoke-prefix`,
   `sys/revoke-force` have been deprecated and relocated under `sys/leases`.
   Additionally, the deprecated path `sys/revoke-force` now requires the `sudo`
   capability.
 * Response Wrapping Lookup Unauthenticated: The `sys/wrapping/lookup` endpoint
   is now unauthenticated. This allows introspection of the wrapping info by
   clients that only have the wrapping token without then invalidating the
   token. Validation functions/checks are still performed on the token.

FEATURES:

 * **Cassandra Storage**: Cassandra can now be used for Vault storage
 * **CockroachDB Storage**: CockroachDB can now be used for Vault storage
 * **CouchDB Storage**: CouchDB can now be used for Vault storage
 * **SAP HANA Database Plugin**: The `databases` backend can now manage users
   for SAP HANA databases
 * **Plugin Backends**: Vault now supports running secret and auth backends as
   plugins. Plugins can be mounted like normal backends and can be developed
   independently from Vault.
 * **PROXY Protocol Support** Vault listeners can now be configured to honor
   PROXY protocol v1 information to allow passing real client IPs into Vault. A
   list of authorized addresses (IPs or subnets) can be defined and
   accept/reject behavior controlled.
 * **Lease Lookup and Browsing in the Vault Enterprise UI**: Vault Enterprise UI
   now supports lookup and listing of leases and the associated actions from the
   `sys/leases` endpoints in the API. These are located in the new top level
   navigation item "Leases".
 * **Filtered Mounts for Performance Mode Replication**: Whitelists or
   blacklists of mounts can be defined per-secondary to control which mounts
   are actually replicated to that secondary. This can allow targeted
   replication of specific sets of data to specific geolocations/datacenters.
 * **Disaster Recovery Mode Replication (Enterprise Only)**: There is a new
   replication mode, Disaster Recovery (DR), that performs full real-time
   replication (including tokens and leases) to DR secondaries. DR secondaries
   cannot handle client requests, but can be promoted to primary as needed for
   failover.
 * **Manage New Replication Features in the Vault Enterprise UI**: Support for
   Replication features in Vault Enterprise UI has expanded to include new DR
   Replication mode and management of Filtered Mounts in Performance Replication
   mode.
 * **Vault Identity (Enterprise Only)**: Vault's new Identity system allows
   correlation of users across tokens. At present this is only used for MFA,
   but will be the foundation of many other features going forward.
 * **Duo Push, Okta Push, and TOTP MFA For All Authenticated Paths (Enterprise
   Only)**: A brand new MFA system built on top of Identity allows MFA
   (currently Duo Push, Okta Push, and TOTP) for any authenticated path within
   Vault. MFA methods can be configured centrally, and TOTP keys live within
   the user's Identity information to allow using the same key across tokens.
   Specific MFA method(s) required for any given path within Vault can be
   specified in normal ACL path statements.

IMPROVEMENTS:

 * api: Add client method for a secret renewer background process [GH-2886]
 * api: Add `RenewTokenAsSelf` [GH-2886]
 * api: Client timeout can now be adjusted with the `VAULT_CLIENT_TIMEOUT` env
   var or with a new API function [GH-2956]
 * api/cli: Client will now attempt to look up SRV records for the given Vault
   hostname [GH-3035]
 * audit/socket: Enhance reconnection logic and don't require the connection to
   be established at unseal time [GH-2934]
 * audit/file: Opportunistically try re-opening the file on error [GH-2999]
 * auth/approle: Add role name to token metadata [GH-2985]
 * auth/okta: Allow specifying `ttl`/`max_ttl` inside the mount [GH-2915]
 * cli: Client timeout can now be adjusted with the `VAULT_CLIENT_TIMEOUT` env
   var [GH-2956]
 * command/auth: Add `-token-only` flag to `vault auth` that returns only the
   token on stdout and does not store it via the token helper [GH-2855]
 * core: CORS allowed origins can now be configured [GH-2021]
 * core: Add metrics counters for audit log failures [GH-2863]
 * cors: Allow setting allowed headers via the API instead of always using
   wildcard [GH-3023]
 * secret/ssh: Allow specifying the key ID format using template values for CA
   type [GH-2888]
 * server: Add `tls_client_ca_file` option for specifying a CA file to use for
   client certificate verification when `tls_require_and_verify_client_cert` is
   enabled [GH-3034]
 * storage/cockroachdb: Add CockroachDB storage backend [GH-2713]
 * storage/couchdb: Add CouchDB storage backend [GH-2880]
 * storage/mssql: Add `max_parallel` [GH-3026]
 * storage/postgresql: Add `max_parallel` [GH-3026]
 * storage/postgresql: Improve listing speed [GH-2945]
 * storage/s3: More efficient paging when an object has a lot of subobjects
   [GH-2780]
 * sys/wrapping: Make `sys/wrapping/lookup` unauthenticated [GH-3084]
 * sys/wrapping: Wrapped tokens now store the original request path of the data
   [GH-3100]
 * telemetry: Add support for DogStatsD [GH-2490]

BUG FIXES:

 * api/health: Don't treat standby `429` codes as an error [GH-2850]
 * api/leases: Fix lease lookup returning lease properties at the top level
 * audit: Fix panic when audit logging a read operation on an asymmetric
   `transit` key [GH-2958]
 * auth/approle: Fix panic when secret and cidr list not provided in role
   [GH-3075]
 * auth/aws: Look up proper account ID on token renew [GH-3012]
 * auth/aws: Store IAM header in all cases when it changes [GH-3004]
 * auth/ldap: Verify given certificate is PEM encoded instead of failing
   silently [GH-3016]
 * auth/token: Don't allow using the same token ID twice when manually
   specifying [GH-2916]
 * cli: Fix issue with parsing keys that start with special characters [GH-2998]
 * core: Relocated `sys/leases/renew` returns same payload as original
   `sys/leases` endpoint [GH-2891]
 * secret/ssh: Fix panic when signing with incorrect key type [GH-3072]
 * secret/totp: Ensure codes can only be used once. This makes some automated
   workflows harder but complies with the RFC. [GH-2908]
 * secret/transit: Fix locking when creating a key with unsupported options
   [GH-2974]

## 0.7.3 (June 7th, 2017)

SECURITY:

 * Cert auth backend now checks validity of individual certificates: In
   previous versions of Vault, validity (e.g. expiration) of individual leaf
   certificates added for authentication was not checked. This was done to make
   it easier for administrators to control lifecycles of individual
   certificates added to the backend, e.g. the authentication material being
   checked was access to that specific certificate's private key rather than
   all private keys signed by a CA. However, this behavior is often unexpected
   and as a result can lead to insecure deployments, so we are now validating
   these certificates as well.
 * App-ID path salting was skipped in 0.7.1/0.7.2: A regression in 0.7.1/0.7.2
   caused the HMACing of any App-ID information stored in paths (including
   actual app-IDs and user-IDs) to be unsalted and written as-is from the API.
   In 0.7.3 any such paths will be automatically changed to salted versions on
   access (e.g. login or read); however, if you created new app-IDs or user-IDs
   in 0.7.1/0.7.2, you may want to consider whether any users with access to
   Vault's underlying data store may have intercepted these values, and
   revoke/roll them.

DEPRECATIONS/CHANGES:

 * Step-Down is Forwarded: When a step-down is issued against a non-active node
   in an HA cluster, it will now forward the request to the active node.

FEATURES:

 * **ed25519 Signing/Verification in Transit with Key Derivation**: The
   `transit` backend now supports generating
   [ed25519](https://ed25519.cr.yp.to/) keys for signing and verification
   functionality. These keys support derivation, allowing you to modify the
   actual encryption key used by supplying a `context` value.
 * **Key Version Specification for Encryption in Transit**: You can now specify
   the version of a key you use to wish to generate a signature, ciphertext, or
   HMAC. This can be controlled by the `min_encryption_version` key
   configuration property.
 * **Replication Primary Discovery (Enterprise)**: Replication primaries will
   now advertise the addresses of their local HA cluster members to replication
   secondaries. This helps recovery if the primary active node goes down and
   neither service discovery nor load balancers are in use to steer clients.

IMPROVEMENTS:

 * api/health: Add Sys().Health() [GH-2805]
 * audit: Add auth information to requests that error out [GH-2754]
 * command/auth: Add `-no-store` option that prevents the auth command from
   storing the returned token into the configured token helper [GH-2809]
 * core/forwarding: Request forwarding now heartbeats to prevent unused
   connections from being terminated by firewalls or proxies
 * plugins/databases: Add MongoDB as an internal database plugin [GH-2698]
 * storage/dynamodb: Add a method for checking the existence of children,
   speeding up deletion operations in the DynamoDB storage backend [GH-2722]
 * storage/mysql: Add max_parallel parameter to MySQL backend [GH-2760]
 * secret/databases: Support listing connections [GH-2823]
 * secret/databases: Support custom renewal statements in Postgres database
   plugin [GH-2788]
 * secret/databases: Use the role name as part of generated credentials
   [GH-2812]
 * ui (Enterprise): Transit key and secret browsing UI handle large lists better
 * ui (Enterprise): root tokens are no longer persisted
 * ui (Enterprise): support for mounting Database and TOTP secret backends

BUG FIXES:

 * auth/app-id: Fix regression causing loading of salts to be skipped
 * auth/aws: Improve EC2 describe instances performance [GH-2766]
 * auth/aws: Fix lookup of some instance profile ARNs [GH-2802]
 * auth/aws: Resolve ARNs to internal AWS IDs which makes lookup at various
   points (e.g. renewal time) more robust [GH-2814]
 * auth/aws: Properly honor configured period when using IAM authentication
   [GH-2825]
 * auth/aws: Check that a bound IAM principal is not empty (in the current
   state of the role) before requiring it match the previously authenticated
   client [GH-2781]
 * auth/cert: Fix panic on renewal [GH-2749]
 * auth/cert: Certificate verification for non-CA certs [GH-2761]
 * core/acl: Prevent race condition when compiling ACLs in some scenarios
   [GH-2826]
 * secret/database: Increase wrapping token TTL; in a loaded scenario it could
   be too short
 * secret/generic: Allow integers to be set as the value of `ttl` field as the
   documentation claims is supported [GH-2699]
 * secret/ssh: Added host key callback to ssh client config [GH-2752]
 * storage/s3: Avoid a panic when some bad data is returned [GH-2785]
 * storage/dynamodb: Fix list functions working improperly on Windows [GH-2789]
 * storage/file: Don't leak file descriptors in some error cases
 * storage/swift: Fix pre-v3 project/tenant name reading [GH-2803]

## 0.7.2 (May 8th, 2017)

BUG FIXES:

 * audit: Fix auditing entries containing certain kinds of time values
   [GH-2689]

## 0.7.1 (May 5th, 2017)

DEPRECATIONS/CHANGES:

 * LDAP Auth Backend: Group membership queries will now run as the `binddn`
   user when `binddn`/`bindpass` are configured, rather than as the
   authenticating user as was the case previously.

FEATURES:

 * **AWS IAM Authentication**: IAM principals can get Vault tokens
   automatically, opening AWS-based authentication to users, ECS containers,
   Lambda instances, and more. Signed client identity information retrieved
   using the AWS API `sts:GetCallerIdentity` is validated against the AWS STS
   service before issuing a Vault token. This backend is unified with the
   `aws-ec2` authentication backend under the name `aws`, and allows additional
   EC2-related restrictions to be applied during the IAM authentication; the
   previous EC2 behavior is also still available. [GH-2441]
 * **MSSQL Physical Backend**: You can now use Microsoft SQL Server as your
   Vault physical data store [GH-2546]
 * **Lease Listing and Lookup**: You can now introspect a lease to get its
   creation and expiration properties via `sys/leases/lookup`; with `sudo`
   capability you can also list leases for lookup, renewal, or revocation via
   that endpoint. Various lease functions (renew, revoke, revoke-prefix,
   revoke-force) have also been relocated to `sys/leases/`, but they also work
   at the old paths for compatibility. Reading (but not listing) leases via
   `sys/leases/lookup` is now a part of the current `default` policy. [GH-2650]
 * **TOTP Secret Backend**: You can now store multi-factor authentication keys
   in Vault and use the API to retrieve time-based one-time use passwords on
   demand. The backend can also be used to generate a new key and validate
   passwords generated by that key. [GH-2492]
 * **Database Secret Backend & Secure Plugins (Beta)**: This new secret backend
   combines the functionality of the MySQL, PostgreSQL, MSSQL, and Cassandra
   backends. It also provides a plugin interface for extendability through
   custom databases. [GH-2200]

IMPROVEMENTS:

 * auth/cert: Support for constraints on subject Common Name and DNS/email
   Subject Alternate Names in certificates [GH-2595]
 * auth/ldap: Use the binding credentials to search group membership rather
   than the user credentials [GH-2534]
 * cli/revoke: Add `-self` option to allow revoking the currently active token
   [GH-2596]
 * core: Randomize x coordinate in Shamir shares [GH-2621]
 * replication: Fix a bug when enabling `approle` on a primary before
   secondaries were connected
 * replication: Add heartbeating to ensure firewalls don't kill connections to
   primaries
 * secret/pki: Add `no_store` option that allows certificates to be issued
   without being stored. This removes the ability to look up and/or add to a
   CRL but helps with scaling to very large numbers of certificates. [GH-2565]
 * secret/pki: If used with a role parameter, the `sign-verbatim/<role>`
   endpoint honors the values of `generate_lease`, `no_store`, `ttl` and
   `max_ttl` from the given role [GH-2593]
 * secret/pki: Add role parameter `allow_glob_domains` that enables defining
   names in `allowed_domains` containing `*` glob patterns [GH-2517]
 * secret/pki: Update certificate storage to not use characters that are not
   supported on some filesystems [GH-2575]
 * storage/etcd3: Add `discovery_srv` option to query for SRV records to find
   servers [GH-2521]
 * storage/s3: Support `max_parallel` option to limit concurrent outstanding
   requests [GH-2466]
 * storage/s3: Use pooled transport for http client [GH-2481]
 * storage/swift: Allow domain values for V3 authentication [GH-2554]
 * tidy: Improvements to `auth/token/tidy` and `sys/leases/tidy` to handle more
   cleanup cases [GH-2452]

BUG FIXES:

 * api: Respect a configured path in Vault's address [GH-2588]
 * auth/aws-ec2: New bounds added as criteria to allow role creation [GH-2600]
 * auth/ldap: Don't lowercase groups attached to users [GH-2613]
 * cli: Don't panic if `vault write` is used with the `force` flag but no path
   [GH-2674]
 * core: Help operations should request forward since standbys may not have
   appropriate info [GH-2677]
 * replication: Fix enabling secondaries when certain mounts already existed on
   the primary
 * secret/mssql: Update mssql driver to support queries with colons [GH-2610]
 * secret/pki: Don't lowercase O/OU values in certs [GH-2555]
 * secret/pki: Don't attempt to validate IP SANs if none are provided [GH-2574]
 * secret/ssh: Don't automatically lowercase principles in issued SSH certs
   [GH-2591]
 * storage/consul: Properly handle state events rather than timing out
   [GH-2548]
 * storage/etcd3: Ensure locks are released if client is improperly shut down
   [GH-2526]

## 0.7.0 (March 21th, 2017)

SECURITY:

 * Common name not being validated when `exclude_cn_from_sans` option used in
   `pki` backend: When using a role in the `pki` backend that specified the
   `exclude_cn_from_sans` option, the common name would not then be properly
   validated against the role's constraints. This has been fixed. We recommend
   any users of this feature to upgrade to 0.7 as soon as feasible.

DEPRECATIONS/CHANGES:

 * List Operations Always Use Trailing Slash: Any list operation, whether via
   the `GET` or `LIST` HTTP verb, will now internally canonicalize the path to
   have a trailing slash. This makes policy writing more predictable, as it
   means clients will no longer work or fail based on which client they're
   using or which HTTP verb they're using. However, it also means that policies
   allowing `list` capability must be carefully checked to ensure that they
   contain a trailing slash; some policies may need to be split into multiple
   stanzas to accommodate.
 * PKI Defaults to Unleased Certificates: When issuing certificates from the
   PKI backend, by default, no leases will be issued. If you want to manually
   revoke a certificate, its serial number can be used with the `pki/revoke`
   endpoint. Issuing leases is still possible by enabling the `generate_lease`
   toggle in PKI role entries (this will default to `true` for upgrades, to
   keep existing behavior), which will allow using lease IDs to revoke
   certificates. For installations issuing large numbers of certificates (tens
   to hundreds of thousands, or millions), this will significantly improve
   Vault startup time since leases associated with these certificates will not
   have to be loaded; however note that it also means that revocation of a
   token used to issue certificates will no longer add these certificates to a
   CRL. If this behavior is desired or needed, consider keeping leases enabled
   and ensuring lifetimes are reasonable, and issue long-lived certificates via
   a different role with leases disabled.

FEATURES:

 * **Replication (Enterprise)**: Vault Enterprise now has support for creating
   a multi-datacenter replication set between clusters. The current replication
   offering is based on an asynchronous primary/secondary (1:N) model that
   replicates static data while keeping dynamic data (leases, tokens)
   cluster-local, focusing on horizontal scaling for high-throughput and
   high-fanout deployments.
 * **Response Wrapping & Replication in the Vault Enterprise UI**: Vault
   Enterprise UI now supports looking up and rotating response wrapping tokens,
   as well as creating tokens with arbitrary values inside. It also now
   supports replication functionality, enabling the configuration of a
   replication set in the UI.
 * **Expanded Access Control Policies**: Access control policies can now
   specify allowed and denied parameters -- and, optionally, their values -- to
   control what a client can and cannot submit during an API call. Policies can
   also specify minimum/maximum response wrapping TTLs to both enforce the use
   of response wrapping and control the duration of resultant wrapping tokens.
   See the [policies concepts
   page](https://www.vaultproject.io/docs/concepts/policies.html) for more
   information.
 * **SSH Backend As Certificate Authority**: The SSH backend can now be
   configured to sign host and user certificates. Each mount of the backend
   acts as an independent signing authority. The CA key pair can be configured
   for each mount and the public key is accessible via an unauthenticated API
   call; additionally, the backend can generate a public/private key pair for
   you. We recommend using separate mounts for signing host and user
   certificates.

IMPROVEMENTS:

 * api/request: Passing username and password information in API request
   [GH-2469]
 * audit: Logging the token's use count with authentication response and
   logging the remaining uses of the client token with request [GH-2437]
 * auth/approle: Support for restricting the number of uses on the tokens
   issued [GH-2435]
 * auth/aws-ec2: AWS EC2 auth backend now supports constraints for VPC ID,
   Subnet ID and Region [GH-2407]
 * auth/ldap: Use the value of the `LOGNAME` or `USER` env vars for the
   username if not explicitly set on the command line when authenticating
   [GH-2154]
 * audit: Support adding a configurable prefix (such as `@cee`) before each
   line [GH-2359]
 * core: Canonicalize list operations to use a trailing slash [GH-2390]
 * core: Add option to disable caching on a per-mount level [GH-2455]
 * core: Add ability to require valid client certs in listener config [GH-2457]
 * physical/dynamodb: Implement a session timeout to avoid having to use
   recovery mode in the case of an unclean shutdown, which makes HA much safer
   [GH-2141]
 * secret/pki: O (Organization) values can now be set to role-defined values
   for issued/signed certificates [GH-2369]
 * secret/pki: Certificates issued/signed from PKI backend do not generate
   leases by default [GH-2403]
 * secret/pki: When using DER format, still return the private key type
   [GH-2405]
 * secret/pki: Add an intermediate to the CA chain even if it lacks an
   authority key ID [GH-2465]
 * secret/pki: Add role option to use CSR SANs [GH-2489]
 * secret/ssh: SSH backend as CA to sign user and host certificates [GH-2208]
 * secret/ssh: Support reading of SSH CA public key from `config/ca` endpoint
   and also return it when CA key pair is generated [GH-2483]

BUG FIXES:

 * audit: When auditing headers use case-insensitive comparisons [GH-2362]
 * auth/aws-ec2: Return role period in seconds and not nanoseconds [GH-2374]
 * auth/okta: Fix panic if user had no local groups and/or policies set
   [GH-2367]
 * command/server: Fix parsing of redirect address when port is not mentioned
   [GH-2354]
 * physical/postgresql: Fix listing returning incorrect results if there were
   multiple levels of children [GH-2393]

## 0.6.5 (February 7th, 2017)

FEATURES:

 * **Okta Authentication**: A new Okta authentication backend allows you to use
   Okta usernames and passwords to authenticate to Vault. If provided with an
   appropriate Okta API token, group membership can be queried to assign
   policies; users and groups can be defined locally as well.
 * **RADIUS Authentication**: A new RADIUS authentication backend allows using
   a RADIUS server to authenticate to Vault. Policies can be configured for
   specific users or for any authenticated user.
 * **Exportable Transit Keys**: Keys in `transit` can now be marked as
   `exportable` at creation time. This allows a properly ACL'd user to retrieve
   the associated signing key, encryption key, or HMAC key. The `exportable`
   value is returned on a key policy read and cannot be changed, so if a key is
   marked `exportable` it will always be exportable, and if it is not it will
   never be exportable.
 * **Batch Transit Operations**: `encrypt`, `decrypt` and `rewrap` operations
   in the transit backend now support processing multiple input items in one
   call, returning the output of each item in the response.
 * **Configurable Audited HTTP Headers**: You can now specify headers that you
   want to have included in each audit entry, along with whether each header
   should be HMAC'd or kept plaintext. This can be useful for adding additional
   client or network metadata to the audit logs.
 * **Transit Backend UI (Enterprise)**: Vault Enterprise UI now supports the transit
   backend, allowing creation, viewing and editing of named keys as well as using
   those keys to perform supported transit operations directly in the UI.
 * **Socket Audit Backend** A new socket audit backend allows audit logs to be sent
   through TCP, UDP, or UNIX Sockets.

IMPROVEMENTS:

 * auth/aws-ec2: Add support for cross-account auth using STS [GH-2148]
 * auth/aws-ec2: Support issuing periodic tokens [GH-2324]
 * auth/github: Support listing teams and users [GH-2261]
 * auth/ldap: Support adding policies to local users directly, in addition to
   local groups [GH-2152]
 * command/server: Add ability to select and prefer server cipher suites
   [GH-2293]
 * core: Add a nonce to unseal operations as a check (useful mostly for
   support, not as a security principle) [GH-2276]
 * duo: Added ability to supply extra context to Duo pushes [GH-2118]
 * physical/consul: Add option for setting consistency mode on Consul gets
   [GH-2282]
 * physical/etcd: Full v3 API support; code will autodetect which API version
   to use. The v3 code path is significantly less complicated and may be much
   more stable. [GH-2168]
 * secret/pki: Allow specifying OU entries in generated certificate subjects
   [GH-2251]
 * secret mount ui (Enterprise): the secret mount list now shows all mounted
   backends even if the UI cannot browse them. Additional backends can now be
   mounted from the UI as well.

BUG FIXES:

 * auth/token: Fix regression in 0.6.4 where using token store roles as a
   blacklist (with only `disallowed_policies` set) would not work in most
   circumstances [GH-2286]
 * physical/s3: Page responses in client so list doesn't truncate [GH-2224]
 * secret/cassandra: Stop a connection leak that could occur on active node
   failover [GH-2313]
 * secret/pki: When using `sign-verbatim`, don't require a role and use the
   CSR's common name [GH-2243]

## 0.6.4 (December 16, 2016)

SECURITY:

Further details about these security issues can be found in the 0.6.4 upgrade
guide.

 * `default` Policy Privilege Escalation: If a parent token did not have the
   `default` policy attached to its token, it could still create children with
   the `default` policy. This is no longer allowed (unless the parent has
   `sudo` capability for the creation path). In most cases this is low severity
   since the access grants in the `default` policy are meant to be access
   grants that are acceptable for all tokens to have.
 * Leases Not Expired When Limited Use Token Runs Out of Uses: When using
   limited-use tokens to create leased secrets, if the limited-use token was
   revoked due to running out of uses (rather than due to TTL expiration or
   explicit revocation) it would fail to revoke the leased secrets. These
   secrets would still be revoked when their TTL expired, limiting the severity
   of this issue. An endpoint has been added (`auth/token/tidy`) that can
   perform housekeeping tasks on the token store; one of its tasks can detect
   this situation and revoke the associated leases.

FEATURES:

  * **Policy UI (Enterprise)**: Vault Enterprise UI now supports viewing,
    creating, and editing policies.

IMPROVEMENTS:

 * http: Vault now sets a `no-store` cache control header to make it more
   secure in setups that are not end-to-end encrypted [GH-2183]

BUG FIXES:

 * auth/ldap: Don't panic if dialing returns an error and starttls is enabled;
   instead, return the error [GH-2188]
 * ui (Enterprise): Submitting an unseal key now properly resets the
   form so a browser refresh isn't required to continue.

## 0.6.3 (December 6, 2016)

DEPRECATIONS/CHANGES:

 * Request size limitation: A maximum request size of 32MB is imposed to
   prevent a denial of service attack with arbitrarily large requests [GH-2108]
 * LDAP denies passwordless binds by default: In new LDAP mounts, or when
   existing LDAP mounts are rewritten, passwordless binds will be denied by
   default. The new `deny_null_bind` parameter can be set to `false` to allow
   these. [GH-2103]
 * Any audit backend activated satisfies conditions: Previously, when a new
   Vault node was taking over service in an HA cluster, all audit backends were
   required to be loaded successfully to take over active duty. This behavior
   now matches the behavior of the audit logging system itself: at least one
   audit backend must successfully be loaded. The server log contains an error
   when this occurs. This helps keep a Vault HA cluster working when there is a
   misconfiguration on a standby node. [GH-2083]

FEATURES:

 * **Web UI (Enterprise)**: Vault Enterprise now contains a built-in web UI
   that offers access to a number of features, including init/unsealing/sealing,
   authentication via userpass or LDAP, and K/V reading/writing. The capability
   set of the UI will be expanding rapidly in further releases. To enable it,
   set `ui = true` in the top level of Vault's configuration file and point a
   web browser at your Vault address.
 * **Google Cloud Storage Physical Backend**: You can now use GCS for storing
   Vault data [GH-2099]

IMPROVEMENTS:

 * auth/github: Policies can now be assigned to users as well as to teams
   [GH-2079]
 * cli: Set the number of retries on 500 down to 0 by default (no retrying). It
   can be very confusing to users when there is a pause while the retries
   happen if they haven't explicitly set it. With request forwarding the need
   for this is lessened anyways. [GH-2093]
 * core: Response wrapping is now allowed to be specified by backend responses
   (requires backends gaining support) [GH-2088]
 * physical/consul: When announcing service, use the scheme of the Vault server
   rather than the Consul client [GH-2146]
 * secret/consul: Added listing functionality to roles [GH-2065]
 * secret/postgresql: Added `revocation_sql` parameter on the role endpoint to
   enable customization of user revocation SQL statements [GH-2033]
 * secret/transit: Add listing of keys [GH-1987]

BUG FIXES:

 * api/unwrap, command/unwrap: Increase compatibility of `unwrap` command with
   Vault 0.6.1 and older [GH-2014]
 * api/unwrap, command/unwrap: Fix error when no client token exists [GH-2077]
 * auth/approle: Creating the index for the role_id properly [GH-2004]
 * auth/aws-ec2: Handle the case of multiple upgrade attempts when setting the
   instance-profile ARN [GH-2035]
 * auth/ldap: Avoid leaking connections on login [GH-2130]
 * command/path-help: Use the actual error generated by Vault rather than
   always using 500 when there is a path help error [GH-2153]
 * command/ssh: Use temporary file for identity and ensure its deletion before
   the command returns [GH-2016]
 * cli: Fix error printing values with `-field` if the values contained
   formatting directives [GH-2109]
 * command/server: Don't say mlock is supported on OSX when it isn't. [GH-2120]
 * core: Fix bug where a failure to come up as active node (e.g. if an audit
   backend failed) could lead to deadlock [GH-2083]
 * physical/mysql: Fix potential crash during setup due to a query failure
   [GH-2105]
 * secret/consul: Fix panic on user error [GH-2145]

## 0.6.2 (October 5, 2016)

DEPRECATIONS/CHANGES:

 * Convergent Encryption v2: New keys in `transit` using convergent mode will
   use a new nonce derivation mechanism rather than require the user to supply
   a nonce. While not explicitly increasing security, it minimizes the
   likelihood that a user will use the mode improperly and impact the security
   of their keys. Keys in convergent mode that were created in v0.6.1 will
   continue to work with the same mechanism (user-supplied nonce).
 * `etcd` HA off by default: Following in the footsteps of `dynamodb`, the
   `etcd` storage backend now requires that `ha_enabled` be explicitly
   specified in the configuration file. The backend currently has known broken
   HA behavior, so this flag discourages use by default without explicitly
   enabling it. If you are using this functionality, when upgrading, you should
   set `ha_enabled` to `"true"` *before* starting the new versions of Vault.
 * Default/Max lease/token TTLs are now 32 days: In previous versions of Vault
   the default was 30 days, but moving it to 32 days allows some operations
   (e.g. reauthenticating, renewing, etc.) to be performed via a monthly cron
   job.
 * AppRole Secret ID endpoints changed: Secret ID and Secret ID accessors are
   no longer part of request URLs. The GET and DELETE operations are now moved
   to new endpoints (`/lookup` and `/destroy`) which consumes the input from
   the body and not the URL.
 * AppRole requires at least one constraint: previously it was sufficient to
   turn off all AppRole authentication constraints (secret ID, CIDR block) and
   use the role ID only. It is now required that at least one additional
   constraint is enabled. Existing roles are unaffected, but any new roles or
   updated roles will require this.
 * Reading wrapped responses from `cubbyhole/response` is deprecated. The
   `sys/wrapping/unwrap` endpoint should be used instead as it provides
   additional security, auditing, and other benefits. The ability to read
   directly will be removed in a future release.
 * Request Forwarding is now on by default: in 0.6.1 this required toggling on,
   but is now enabled by default. This can be disabled via the
   `"disable_clustering"` parameter in Vault's
   [config](https://www.vaultproject.io/docs/config/index.html), or per-request
   with the `X-Vault-No-Request-Forwarding` header.
 * In prior versions a bug caused the `bound_iam_role_arn` value in the
   `aws-ec2` authentication backend to actually use the instance profile ARN.
   This has been corrected, but as a result there is a behavior change. To
   match using the instance profile ARN, a new parameter
   `bound_iam_instance_profile_arn` has been added. Existing roles will
   automatically transfer the value over to the correct parameter, but the next
   time the role is updated, the new meanings will take effect.

FEATURES:

 * **Secret ID CIDR Restrictions in `AppRole`**: Secret IDs generated under an
   approle can now specify a list of CIDR blocks from where the requests to
   generate secret IDs should originate from. If an approle already has CIDR
   restrictions specified, the CIDR restrictions on the secret ID should be a
   subset of those specified on the role [GH-1910]
 * **Initial Root Token PGP Encryption**: Similar to `generate-root`, the root
   token created at initialization time can now be PGP encrypted [GH-1883]
 * **Support Chained Intermediate CAs in `pki`**: The `pki` backend now allows,
   when a CA cert is being supplied as a signed root or intermediate, a trust
   chain of arbitrary length. The chain is returned as a parameter at
   certificate issue/sign time and is retrievable independently as well.
   [GH-1694]
 * **Response Wrapping Enhancements**: There are new endpoints to look up
   response wrapped token parameters; wrap arbitrary values; rotate wrapping
   tokens; and unwrap with enhanced validation. In addition, list operations
   can now be response-wrapped. [GH-1927]
 * **Transit Features**: The `transit` backend now supports generating random
   bytes and SHA sums; HMACs; and signing and verification functionality using
   EC keys (P-256 curve)

IMPROVEMENTS:

 * api: Return error when an invalid (as opposed to incorrect) unseal key is
   submitted, rather than ignoring it [GH-1782]
 * api: Add method to call `auth/token/create-orphan` endpoint [GH-1834]
 * api: Rekey operation now redirects from standbys to master [GH-1862]
 * audit/file: Sending a `SIGHUP` to Vault now causes Vault to close and
   re-open the log file, making it easier to rotate audit logs [GH-1953]
 * auth/aws-ec2: EC2 instances can get authenticated by presenting the identity
   document and its SHA256 RSA digest [GH-1961]
 * auth/aws-ec2: IAM bound parameters on the aws-ec2 backend will perform a
   prefix match instead of exact match [GH-1943]
 * auth/aws-ec2: Added a new constraint `bound_iam_instance_profile_arn` to
   refer to IAM instance profile ARN and fixed the earlier `bound_iam_role_arn`
   to refer to IAM role ARN instead of the instance profile ARN [GH-1913]
 * auth/aws-ec2: Backend generates the nonce by default and clients can
   explicitly disable reauthentication by setting empty nonce [GH-1889]
 * auth/token: Added warnings if tokens and accessors are used in URLs [GH-1806]
 * command/format: The `format` flag on select CLI commands takes `yml` as an
   alias for `yaml` [GH-1899]
 * core: Allow the size of the read cache to be set via the config file, and
   change the default value to 1MB (from 32KB) [GH-1784]
 * core: Allow single and two-character path parameters for most places
   [GH-1811]
 * core: Allow list operations to be response-wrapped [GH-1814]
 * core: Provide better protection against timing attacks in Shamir code
   [GH-1877]
 * core: Unmounting/disabling backends no longer returns an error if the mount
   didn't exist. This is line with elsewhere in Vault's API where `DELETE` is
   an idempotent operation. [GH-1903]
 * credential/approle: At least one constraint is required to be enabled while
   creating and updating a role [GH-1882]
 * secret/cassandra: Added consistency level for use with roles [GH-1931]
 * secret/mysql: SQL for revoking user can be configured on the role [GH-1914]
 * secret/transit: Use HKDF (RFC 5869) as the key derivation function for new
   keys [GH-1812]
 * secret/transit: Empty plaintext values are now allowed [GH-1874]

BUG FIXES:

 * audit: Fix panic being caused by some values logging as underlying Go types
   instead of formatted strings [GH-1912]
 * auth/approle: Fixed panic on deleting approle that doesn't exist [GH-1920]
 * auth/approle: Not letting secret IDs and secret ID accessors to get logged
   in plaintext in audit logs [GH-1947]
 * auth/aws-ec2: Allow authentication if the underlying host is in a bad state
   but the instance is running [GH-1884]
 * auth/token: Fixed metadata getting missed out from token lookup response by
   gracefully handling token entry upgrade [GH-1924]
 * cli: Don't error on newline in token file [GH-1774]
 * core: Pass back content-type header for forwarded requests [GH-1791]
 * core: Fix panic if the same key was given twice to `generate-root` [GH-1827]
 * core: Fix potential deadlock on unmount/remount [GH-1793]
 * physical/file: Remove empty directories from the `file` storage backend [GH-1821]
 * physical/zookeeper: Remove empty directories from the `zookeeper` storage
   backend and add a fix to the `file` storage backend's logic [GH-1964]
 * secret/aws: Added update operation to `aws/sts` path to consider `ttl`
   parameter [39b75c6]
 * secret/aws: Mark STS secrets as non-renewable [GH-1804]
 * secret/cassandra: Properly store session for re-use [GH-1802]
 * secret/ssh: Fix panic when revoking SSH dynamic keys [GH-1781]

## 0.6.1 (August 22, 2016)

DEPRECATIONS/CHANGES:

 * Once the active node is 0.6.1, standby nodes must also be 0.6.1 in order to
   connect to the HA cluster. We recommend following our [general upgrade
   instructions](https://www.vaultproject.io/docs/install/upgrade.html) in
   addition to 0.6.1-specific upgrade instructions to ensure that this is not
   an issue.
 * Status codes for sealed/uninitialized Vaults have changed to `503`/`501`
   respectively. See the [version-specific upgrade
   guide](https://www.vaultproject.io/docs/install/upgrade-to-0.6.1.html) for
   more details.
 * Root tokens (tokens with the `root` policy) can no longer be created except
   by another root token or the `generate-root` endpoint.
 * Issued certificates from the `pki` backend against new roles created or
   modified after upgrading will contain a set of default key usages.
 * The `dynamodb` physical data store no longer supports HA by default. It has
   some non-ideal behavior around failover that was causing confusion. See the
   [documentation](https://www.vaultproject.io/docs/config/index.html#ha_enabled)
   for information on enabling HA mode. It is very important that this
   configuration is added _before upgrading_.
 * The `ldap` backend no longer searches for `memberOf` groups as part of its
   normal flow. Instead, the desired group filter must be specified. This fixes
   some errors and increases speed for directories with different structures,
   but if this behavior has been relied upon, ensure that you see the upgrade
   notes _before upgrading_.
 * `app-id` is now deprecated with the addition of the new AppRole backend.
   There are no plans to remove it, but we encourage using AppRole whenever
   possible, as it offers enhanced functionality and can accommodate many more
   types of authentication paradigms.

FEATURES:

 * **AppRole Authentication Backend**: The `approle` backend is a
   machine-oriented authentication backend that provides a similar concept to
   App-ID while adding many missing features, including a pull model that
   allows for the backend to generate authentication credentials rather than
   requiring operators or other systems to push credentials in. It should be
   useful in many more situations than App-ID. The inclusion of this backend
   deprecates App-ID. [GH-1426]
 * **Request Forwarding**: Vault servers can now forward requests to each other
   rather than redirecting clients. This feature is off by default in 0.6.1 but
   will be on by default in the next release. See the [HA concepts
   page](https://www.vaultproject.io/docs/concepts/ha.html) for information on
   enabling and configuring it. [GH-443]
 * **Convergent Encryption in `Transit`**: The `transit` backend now supports a
   convergent encryption mode where the same plaintext will produce the same
   ciphertext. Although very useful in some situations, this has potential
   security implications, which are mostly mitigated by requiring the use of
   key derivation when convergent encryption is enabled. See [the `transit`
   backend
   documentation](https://www.vaultproject.io/docs/secrets/transit/index.html)
   for more details. [GH-1537]
 * **Improved LDAP Group Filters**: The `ldap` auth backend now uses templates
   to define group filters, providing the capability to support some
   directories that could not easily be supported before (especially specific
   Active Directory setups with nested groups). [GH-1388]
 * **Key Usage Control in `PKI`**: Issued certificates from roles created or
   modified after upgrading contain a set of default key usages for increased
   compatibility with OpenVPN and some other software. This set can be changed
   when writing a role definition. Existing roles are unaffected. [GH-1552]
 * **Request Retrying in the CLI and Go API**: Requests that fail with a `5xx`
   error code will now retry after a backoff. The maximum total number of
   retries (including disabling this functionality) can be set with an
   environment variable. See the [environment variable
   documentation](https://www.vaultproject.io/docs/commands/environment.html)
   for more details. [GH-1594]
 * **Service Discovery in `vault init`**: The new `-auto` option on `vault init`
   will perform service discovery using Consul. When only one node is discovered,
   it will be initialized and when more than one node is discovered, they will
   be output for easy selection. See `vault init --help` for more details. [GH-1642]
 * **MongoDB Secret Backend**: Generate dynamic unique MongoDB database
   credentials based on configured roles. Sponsored by
   [CommerceHub](http://www.commercehub.com/). [GH-1414]
 * **Circonus Metrics Integration**: Vault can now send metrics to
   [Circonus](http://www.circonus.com/). See the [configuration
   documentation](https://www.vaultproject.io/docs/config/index.html) for
   details. [GH-1646]

IMPROVEMENTS:

 * audit: Added a unique identifier to each request which will also be found in
   the request portion of the response. [GH-1650]
 * auth/aws-ec2: Added a new constraint `bound_account_id` to the role
   [GH-1523]
 * auth/aws-ec2: Added a new constraint `bound_iam_role_arn` to the role
   [GH-1522]
 * auth/aws-ec2: Added `ttl` field for the role [GH-1703]
 * auth/ldap, secret/cassandra, physical/consul: Clients with `tls.Config`
   have the minimum TLS version set to 1.2 by default. This is configurable.
 * auth/token: Added endpoint to list accessors [GH-1676]
 * auth/token: Added `disallowed_policies` option to token store roles [GH-1681]
 * auth/token: `root` or `sudo` tokens can now create periodic tokens via
   `auth/token/create`; additionally, the same token can now be periodic and
   have an explicit max TTL [GH-1725]
 * build: Add support for building on Solaris/Illumos [GH-1726]
 * cli: Output formatting in the presence of warnings in the response object
   [GH-1533]
 * cli: `vault auth` command supports a `-path` option to take in the path at
   which the auth backend is enabled, thereby allowing authenticating against
   different paths using the command options [GH-1532]
 * cli: `vault auth -methods` will now display the config settings of the mount
   [GH-1531]
 * cli: `vault read/write/unwrap -field` now allows selecting token response
   fields [GH-1567]
 * cli: `vault write -field` now allows selecting wrapped response fields
   [GH-1567]
 * command/status: Version information and cluster details added to the output
   of `vault status` command [GH-1671]
 * core: Response wrapping is now enabled for login endpoints [GH-1588]
 * core: The duration of leadership is now exported via events through
   telemetry [GH-1625]
 * core: `sys/capabilities-self` is now accessible as part of the `default`
   policy [GH-1695]
 * core: `sys/renew` is now accessible as part of the `default` policy [GH-1701]
 * core: Unseal keys will now be returned in both hex and base64 forms, and
   either can be used [GH-1734]
 * core: Responses from most `/sys` endpoints now return normal `api.Secret`
   structs in addition to the values they carried before. This means that
   response wrapping can now be used with most authenticated `/sys` operations
   [GH-1699]
 * physical/etcd: Support `ETCD_ADDR` env var for specifying addresses [GH-1576]
 * physical/consul: Allowing additional tags to be added to Consul service
   registration via `service_tags` option [GH-1643]
 * secret/aws: Listing of roles is supported now  [GH-1546]
 * secret/cassandra: Add `connect_timeout` value for Cassandra connection
   configuration [GH-1581]
 * secret/mssql,mysql,postgresql: Reading of connection settings is supported
   in all the sql backends [GH-1515]
 * secret/mysql: Added optional maximum idle connections value to MySQL
   connection configuration [GH-1635]
 * secret/mysql: Use a combination of the role name and token display name in
   generated user names and allow the length to be controlled [GH-1604]
 * secret/{cassandra,mssql,mysql,postgresql}: SQL statements can now be passed
   in via one of four ways: a semicolon-delimited string, a base64-delimited
   string, a serialized JSON string array, or a base64-encoded serialized JSON
   string array [GH-1686]
 * secret/ssh: Added `allowed_roles` to vault-ssh-helper's config and returning
   role name as part of response of `verify` API
 * secret/ssh: Added passthrough of command line arguments to `ssh` [GH-1680]
 * sys/health: Added version information to the response of health status
   endpoint [GH-1647]
 * sys/health: Cluster information isbe returned as part of health status when
   Vault is unsealed [GH-1671]
 * sys/mounts: MountTable data is compressed before serializing to accommodate
   thousands of mounts [GH-1693]
 * website: The [token
   concepts](https://www.vaultproject.io/docs/concepts/tokens.html) page has
   been completely rewritten [GH-1725]

BUG FIXES:

 * auth/aws-ec2: Added a nil check for stored whitelist identity object
   during renewal [GH-1542]
 * auth/cert: Fix panic if no client certificate is supplied [GH-1637]
 * auth/token: Don't report that a non-expiring root token is renewable, as
   attempting to renew it results in an error [GH-1692]
 * cli: Don't retry a command when a redirection is received [GH-1724]
 * core: Fix regression causing status codes to be `400` in most non-5xx error
   cases [GH-1553]
 * core: Fix panic that could occur during a leadership transition [GH-1627]
 * physical/postgres: Remove use of prepared statements as this causes
   connection multiplexing software to break [GH-1548]
 * physical/consul: Multiple Vault nodes on the same machine leading to check ID
   collisions were resulting in incorrect health check responses [GH-1628]
 * physical/consul: Fix deregistration of health checks on exit [GH-1678]
 * secret/postgresql: Check for existence of role before attempting deletion
   [GH-1575]
 * secret/postgresql: Handle revoking roles that have privileges on sequences
   [GH-1573]
 * secret/postgresql(,mysql,mssql): Fix incorrect use of database over
   transaction object which could lead to connection exhaustion [GH-1572]
 * secret/pki: Fix parsing CA bundle containing trailing whitespace [GH-1634]
 * secret/pki: Fix adding email addresses as SANs [GH-1688]
 * secret/pki: Ensure that CRL values are always UTC, per RFC [GH-1727]
 * sys/seal-status: Fixed nil Cluster object while checking seal status [GH-1715]

## 0.6.0 (June 14th, 2016)

SECURITY:

 * Although `sys/revoke-prefix` was intended to revoke prefixes of secrets (via
   lease IDs, which incorporate path information) and
   `auth/token/revoke-prefix` was intended to revoke prefixes of tokens (using
   the tokens' paths and, since 0.5.2, role information), in implementation
   they both behaved exactly the same way since a single component in Vault is
   responsible for managing lifetimes of both, and the type of the tracked
   lifetime was not being checked. The end result was that either endpoint
   could revoke both secret leases and tokens. We consider this a very minor
   security issue as there are a number of mitigating factors: both endpoints
   require `sudo` capability in addition to write capability, preventing
   blanket ACL path globs from providing access; both work by using the prefix
   to revoke as a part of the endpoint path, allowing them to be properly
   ACL'd; and both are intended for emergency scenarios and users should
   already not generally have access to either one. In order to prevent
   confusion, we have simply removed `auth/token/revoke-prefix` in 0.6, and
   `sys/revoke-prefix` will be meant for both leases and tokens instead.

DEPRECATIONS/CHANGES:

 * `auth/token/revoke-prefix` has been removed. See the security notice for
   details. [GH-1280]
 * Vault will now automatically register itself as the `vault` service when
   using the `consul` backend and will perform its own health checks.  See
   the Consul backend documentation for information on how to disable
   auto-registration and service checks.
 * List operations that do not find any keys now return a `404` status code
   rather than an empty response object [GH-1365]
 * CA certificates issued from the `pki` backend no longer have associated
   leases, and any CA certs already issued will ignore revocation requests from
   the lease manager. This is to prevent CA certificates from being revoked
   when the token used to issue the certificate expires; it was not be obvious
   to users that they need to ensure that the token lifetime needed to be at
   least as long as a potentially very long-lived CA cert.

FEATURES:

 * **AWS EC2 Auth Backend**: Provides a secure introduction mechanism for AWS
   EC2 instances allowing automated retrieval of Vault tokens. Unlike most
   Vault authentication backends, this backend does not require first deploying
   or provisioning security-sensitive credentials (tokens, username/password,
   client certificates, etc). Instead, it treats AWS as a Trusted Third Party
   and uses the cryptographically signed dynamic metadata information that
   uniquely represents each EC2 instance. [Vault
   Enterprise](https://www.hashicorp.com/vault.html) customers have access to a
   turnkey client that speaks the backend API and makes access to a Vault token
   easy.
 * **Response Wrapping**: Nearly any response within Vault can now be wrapped
   inside a single-use, time-limited token's cubbyhole, taking the [Cubbyhole
   Authentication
   Principles](https://www.hashicorp.com/blog/vault-cubbyhole-principles.html)
   mechanism to its logical conclusion. Retrieving the original response is as
   simple as a single API command or the new `vault unwrap` command. This makes
   secret distribution easier and more secure, including secure introduction.
 * **Azure Physical Backend**: You can now use Azure blob object storage as
   your Vault physical data store [GH-1266]
 * **Swift Physical Backend**: You can now use Swift blob object storage as
   your Vault physical data store [GH-1425]
 * **Consul Backend Health Checks**: The Consul backend will automatically
   register a `vault` service and perform its own health checking. By default
   the active node can be found at `active.vault.service.consul` and all with
   standby nodes are `standby.vault.service.consul`. Sealed vaults are marked
   critical and are not listed by default in Consul's service discovery.  See
   the documentation for details. [GH-1349]
 * **Explicit Maximum Token TTLs**: You can now set explicit maximum TTLs on
   tokens that do not honor changes in the system- or mount-set values. This is
   useful, for instance, when the max TTL of the system or the `auth/token`
   mount must be set high to accommodate certain needs but you want more
   granular restrictions on tokens being issued directly from the Token
   authentication backend at `auth/token`. [GH-1399]
 * **Non-Renewable Tokens**: When creating tokens directly through the token
   authentication backend, you can now specify in both token store roles and
   the API whether or not a token should be renewable, defaulting to `true`.
 * **RabbitMQ Secret Backend**: Vault can now generate credentials for
   RabbitMQ. Vhosts and tags can be defined within roles. [GH-788]

IMPROVEMENTS:

 * audit: Add the DisplayName value to the copy of the Request object embedded
   in the associated Response, to match the original Request object [GH-1387]
 * audit: Enable auditing of the `seal` and `step-down` commands [GH-1435]
 * backends: Remove most `root`/`sudo` paths in favor of normal ACL mechanisms.
   A particular exception are any current MFA paths. A few paths in `token` and
   `sys` also require `root` or `sudo`. [GH-1478]
 * command/auth: Restore the previous authenticated token if the `auth` command
   fails to authenticate the provided token [GH-1233]
 * command/write: `-format` and `-field` can now be used with the `write`
   command [GH-1228]
 * core: Add `mlock` support for FreeBSD, OpenBSD, and Darwin [GH-1297]
 * core: Don't keep lease timers around when tokens are revoked [GH-1277]
 * core: If using the `disable_cache` option, caches for the policy store and
   the `transit` backend are now disabled as well [GH-1346]
 * credential/cert: Renewal requests are rejected if the set of policies has
   changed since the token was issued [GH-477]
 * credential/cert: Check CRLs for specific non-CA certs configured in the
   backend [GH-1404]
 * credential/ldap: If `groupdn` is not configured, skip searching LDAP and
   only return policies for local groups, plus a warning [GH-1283]
 * credential/ldap: `vault list` support for users and groups [GH-1270]
 * credential/ldap: Support for the `memberOf` attribute for group membership
   searching [GH-1245]
 * credential/userpass: Add list support for users [GH-911]
 * credential/userpass: Remove user configuration paths from requiring sudo, in
   favor of normal ACL mechanisms [GH-1312]
 * credential/token: Sanitize policies and add `default` policies in appropriate
   places [GH-1235]
 * credential/token: Setting the renewable status of a token is now possible
   via `vault token-create` and the API. The default is true, but tokens can be
   specified as non-renewable. [GH-1499]
 * secret/aws: Use chain credentials to allow environment/EC2 instance/shared
   providers [GH-307]
 * secret/aws: Support for STS AssumeRole functionality [GH-1318]
 * secret/consul: Reading consul access configuration supported. The response
   will contain non-sensitive information only [GH-1445]
 * secret/pki: Added `exclude_cn_from_sans` field to prevent adding the CN to
   DNS or Email Subject Alternate Names [GH-1220]
 * secret/pki: Added list support for certificates [GH-1466]
 * sys/capabilities: Enforce ACL checks for requests that query the capabilities
   of a token on a given path [GH-1221]
 * sys/health: Status information can now be retrieved with `HEAD` [GH-1509]

BUG FIXES:

 * command/read: Fix panic when using `-field` with a non-string value [GH-1308]
 * command/token-lookup: Fix TTL showing as 0 depending on how a token was
   created. This only affected the value shown at lookup, not the token
   behavior itself. [GH-1306]
 * command/various: Tell the JSON decoder to not convert all numbers to floats;
   fixes some various places where numbers were showing up in scientific
   notation
 * command/server: Prioritized `devRootTokenID` and `devListenAddress` flags
   over their respective env vars [GH-1480]
 * command/ssh: Provided option to disable host key checking. The automated
   variant of `vault ssh` command uses `sshpass` which was failing to handle
   host key checking presented by the `ssh` binary. [GH-1473]
 * core: Properly persist mount-tuned TTLs for auth backends [GH-1371]
 * core: Don't accidentally crosswire SIGINT to the reload handler [GH-1372]
 * credential/github: Make organization comparison case-insensitive during
   login [GH-1359]
 * credential/github: Fix panic when renewing a token created with some earlier
   versions of Vault [GH-1510]
 * credential/github: The token used to log in via `vault auth` can now be
   specified in the `VAULT_AUTH_GITHUB_TOKEN` environment variable [GH-1511]
 * credential/ldap: Fix problem where certain error conditions when configuring
   or opening LDAP connections would cause a panic instead of return a useful
   error message [GH-1262]
 * credential/token: Fall back to normal parent-token semantics if
   `allowed_policies` is empty for a role. Using `allowed_policies` of
   `default` resulted in the same behavior anyways. [GH-1276]
 * credential/token: Fix issues renewing tokens when using the "suffix"
   capability of token roles [GH-1331]
 * credential/token: Fix lookup via POST showing the request token instead of
   the desired token [GH-1354]
 * credential/various: Fix renewal conditions when `default` policy is not
   contained in the backend config [GH-1256]
 * physical/s3: Don't panic in certain error cases from bad S3 responses [GH-1353]
 * secret/consul: Use non-pooled Consul API client to avoid leaving files open
   [GH-1428]
 * secret/pki: Don't check whether a certificate is destined to be a CA
   certificate if sign-verbatim endpoint is used [GH-1250]

## 0.5.3 (May 27th, 2016)

SECURITY:

 * Consul ACL Token Revocation: An issue was reported to us indicating that
   generated Consul ACL tokens were not being properly revoked. Upon
   investigation, we found that this behavior was reproducible in a specific
   scenario: when a generated lease for a Consul ACL token had been renewed
   prior to revocation. In this case, the generated token was not being
   properly persisted internally through the renewal function, leading to an
   error during revocation due to the missing token. Unfortunately, this was
   coded as a user error rather than an internal error, and the revocation
   logic was expecting internal errors if revocation failed. As a result, the
   revocation logic believed the revocation to have succeeded when it in fact
   failed, causing the lease to be dropped while the token was still valid
   within Consul. In this release, the Consul backend properly persists the
   token through renewals, and the revocation logic has been changed to
   consider any error type to have been a failure to revoke, causing the lease
   to persist and attempt to be revoked later.

We have written an example shell script that searches through Consul's ACL
tokens and looks for those generated by Vault, which can be used as a template
for a revocation script as deemed necessary for any particular security
response. The script is available at
https://gist.github.com/jefferai/6233c2963f9407a858d84f9c27d725c0

Please note that any outstanding leases for Consul tokens produced prior to
0.5.3 that have been renewed will continue to exhibit this behavior. As a
result, we recommend either revoking all tokens produced by the backend and
issuing new ones, or if needed, a more advanced variant of the provided example
could use the timestamp embedded in each generated token's name to decide which
tokens are too old and should be deleted. This could then be run periodically
up until the maximum lease time for any outstanding pre-0.5.3 tokens has
expired.

This is a security-only release. There are no other code changes since 0.5.2.
The binaries have one additional change: they are built against Go 1.6.1 rather
than Go 1.6, as Go 1.6.1 contains two security fixes to the Go programming
language itself.

## 0.5.2 (March 16th, 2016)

FEATURES:

 * **MSSQL Backend**: Generate dynamic unique MSSQL database credentials based
   on configured roles [GH-998]
 * **Token Accessors**: Vault now provides an accessor with each issued token.
   This accessor is an identifier that can be used for a limited set of
   actions, notably for token revocation. This value can be logged in
   plaintext to audit logs, and in combination with the plaintext metadata
   logged to audit logs, provides a searchable and straightforward way to
   revoke particular users' or services' tokens in many cases. To enable
   plaintext audit logging of these accessors, set `hmac_accessor=false` when
   enabling an audit backend.
 * **Token Credential Backend Roles**: Roles can now be created in the `token`
   credential backend that allow modifying token behavior in ways that are not
   otherwise exposed or easily delegated. This allows creating tokens with a
   fixed set (or subset) of policies (rather than a subset of the calling
   token's), periodic tokens with a fixed TTL but no expiration, specified
   prefixes, and orphans.
 * **Listener Certificate Reloading**: Vault's configured listeners now reload
   their TLS certificate and private key when the Vault process receives a
   SIGHUP.

IMPROVEMENTS:

 * auth/token: Endpoints optionally accept tokens from the HTTP body rather
   than just from the URLs [GH-1211]
 * auth/token,sys/capabilities: Added new endpoints
   `auth/token/lookup-accessor`, `auth/token/revoke-accessor` and
   `sys/capabilities-accessor`, which enables performing the respective actions
   with just the accessor of the tokens, without having access to the actual
   token [GH-1188]
 * core: Ignore leading `/` in policy paths [GH-1170]
 * core: Ignore leading `/` in mount paths [GH-1172]
 * command/policy-write: Provided HCL is now validated for format violations
   and provides helpful information around where the violation occurred
   [GH-1200]
 * command/server: The initial root token ID when running in `-dev` mode can
   now be specified via `-dev-root-token-id` or the environment variable
   `VAULT_DEV_ROOT_TOKEN_ID` [GH-1162]
 * command/server: The listen address when running in `-dev` mode can now be
   specified via `-dev-listen-address` or the environment variable
   `VAULT_DEV_LISTEN_ADDRESS` [GH-1169]
 * command/server: The configured listeners now reload their TLS
   certificates/keys when Vault is SIGHUP'd [GH-1196]
 * command/step-down: New `vault step-down` command and API endpoint to force
   the targeted node to give up active status, but without sealing. The node
   will wait ten seconds before attempting to grab the lock again. [GH-1146]
 * command/token-renew: Allow no token to be passed in; use `renew-self` in
   this case. Change the behavior for any token being passed in to use `renew`.
   [GH-1150]
 * credential/app-id: Allow `app-id` parameter to be given in the login path;
   this causes the `app-id` to be part of the token path, making it easier to
   use with `revoke-prefix` [GH-424]
 * credential/cert: Non-CA certificates can be used for authentication. They
   must be matched exactly (issuer and serial number) for authentication, and
   the certificate must carry the client authentication or 'any' extended usage
   attributes. [GH-1153]
 * credential/cert: Subject and Authority key IDs are output in metadata; this
   allows more flexible searching/revocation in the audit logs [GH-1183]
 * credential/cert: Support listing configured certs [GH-1212]
 * credential/userpass: Add support for `create`/`update` capability
   distinction in user path, and add user-specific endpoints to allow changing
   the password and policies [GH-1216]
 * credential/token: Add roles [GH-1155]
 * secret/mssql: Add MSSQL backend [GH-998]
 * secret/pki: Add revocation time (zero or Unix epoch) to `pki/cert/SERIAL`
   endpoint [GH-1180]
 * secret/pki: Sanitize serial number in `pki/revoke` endpoint to allow some
   other formats [GH-1187]
 * secret/ssh: Added documentation for `ssh/config/zeroaddress` endpoint.
   [GH-1154]
 * sys: Added new endpoints `sys/capabilities` and `sys/capabilities-self` to
   fetch the capabilities of a token on a given path [GH-1171]
 * sys: Added `sys/revoke-force`, which enables a user to ignore backend errors
   when revoking a lease, necessary in some emergency/failure scenarios
   [GH-1168]
 * sys: The return codes from `sys/health` can now be user-specified via query
   parameters [GH-1199]

BUG FIXES:

 * logical/cassandra: Apply hyphen/underscore replacement to the entire
   generated username, not just the UUID, in order to handle token display name
   hyphens [GH-1140]
 * physical/etcd: Output actual error when cluster sync fails [GH-1141]
 * vault/expiration: Not letting the error responses from the backends to skip
   during renewals [GH-1176]

## 0.5.1 (February 25th, 2016)

DEPRECATIONS/CHANGES:

 * RSA keys less than 2048 bits are no longer supported in the PKI backend.
   1024-bit keys are considered unsafe and are disallowed in the Internet PKI.
   The `pki` backend has enforced SHA256 hashes in signatures from the
   beginning, and software that can handle these hashes should be able to
   handle larger key sizes. [GH-1095]
 * The PKI backend now does not automatically delete expired certificates,
   including from the CRL. Doing so could lead to a situation where a time
   mismatch between the Vault server and clients could result in a certificate
   that would not be considered expired by a client being removed from the CRL.
   The new `pki/tidy` endpoint can be used to trigger expirations. [GH-1129]
 * The `cert` backend now performs a variant of channel binding at renewal time
   for increased security. In order to not overly burden clients, a notion of
   identity is used. This functionality can be disabled. See the 0.5.1 upgrade
   guide for more specific information [GH-1127]

FEATURES:

 * **Codebase Audit**: Vault's 0.5 codebase was audited by iSEC. (The terms of
   the audit contract do not allow us to make the results public.) [GH-220]

IMPROVEMENTS:

 * api: The `VAULT_TLS_SERVER_NAME` environment variable can be used to control
   the SNI header during TLS connections [GH-1131]
 * api/health: Add the server's time in UTC to health responses [GH-1117]
 * command/rekey and command/generate-root: These now return the status at
   attempt initialization time, rather than requiring a separate fetch for the
   nonce [GH-1054]
 * credential/cert: Don't require root/sudo tokens for the `certs/` and `crls/`
   paths; use normal ACL behavior instead [GH-468]
 * credential/github: The validity of the token used for login will be checked
   at renewal time [GH-1047]
 * credential/github: The `config` endpoint no longer requires a root token;
   normal ACL path matching applies
 * deps: Use the standardized Go 1.6 vendoring system
 * secret/aws: Inform users of AWS-imposed policy restrictions around STS
   tokens if they attempt to use an invalid policy [GH-1113]
 * secret/mysql: The MySQL backend now allows disabling verification of the
   `connection_url` [GH-1096]
 * secret/pki: Submitted CSRs are now verified to have the correct key type and
   minimum number of bits according to the role. The exception is intermediate
   CA signing and the `sign-verbatim` path [GH-1104]
 * secret/pki: New `tidy` endpoint to allow expunging expired certificates.
   [GH-1129]
 * secret/postgresql: The PostgreSQL backend now allows disabling verification
   of the `connection_url` [GH-1096]
 * secret/ssh: When verifying an OTP, return 400 if it is not valid instead of
   204 [GH-1086]
 * credential/app-id: App ID backend will check the validity of app-id and user-id
   during renewal time [GH-1039]
 * credential/cert: TLS Certificates backend, during renewal, will now match the
   client identity with the client identity used during login [GH-1127]

BUG FIXES:

 * credential/ldap: Properly escape values being provided to search filters
   [GH-1100]
 * secret/aws: Capping on length of usernames for both IAM and STS types
   [GH-1102]
 * secret/pki: If a cert is not found during lookup of a serial number,
   respond with a 400 rather than a 500 [GH-1085]
 * secret/postgresql: Add extra revocation statements to better handle more
   permission scenarios [GH-1053]
 * secret/postgresql: Make connection_url work properly [GH-1112]

## 0.5.0 (February 10, 2016)

SECURITY:

 * Previous versions of Vault could allow a malicious user to hijack the rekey
   operation by canceling an operation in progress and starting a new one. The
   practical application of this is very small. If the user was an unseal key
   owner, they could attempt to do this in order to either receive unencrypted
   reseal keys or to replace the PGP keys used for encryption with ones under
   their control. However, since this would invalidate any rekey progress, they
   would need other unseal key holders to resubmit, which would be rather
   suspicious during this manual operation if they were not also the original
   initiator of the rekey attempt. If the user was not an unseal key holder,
   there is no benefit to be gained; the only outcome that could be attempted
   would be a denial of service against a legitimate rekey operation by sending
   cancel requests over and over. Thanks to Josh Snyder for the report!

DEPRECATIONS/CHANGES:

 * `s3` physical backend: Environment variables are now preferred over
   configuration values. This makes it behave similar to the rest of Vault,
   which, in increasing order of preference, uses values from the configuration
   file, environment variables, and CLI flags. [GH-871]
 * `etcd` physical backend: `sync` functionality is now supported and turned on
   by default. This can be disabled. [GH-921]
 * `transit`: If a client attempts to encrypt a value with a key that does not
   yet exist, what happens now depends on the capabilities set in the client's
   ACL policies. If the client has `create` (or `create` and `update`)
   capability, the key will upsert as in the past. If the client has `update`
   capability, they will receive an error. [GH-1012]
 * `token-renew` CLI command: If the token given for renewal is the same as the
   client token, the `renew-self` endpoint will be used in the API. Given that
   the `default` policy (by default) allows all clients access to the
   `renew-self` endpoint, this makes it much more likely that the intended
   operation will be successful. [GH-894]
 * Token `lookup`: the `ttl` value in the response now reflects the actual
   remaining TTL rather than the original TTL specified when the token was
   created; this value is now located in `creation_ttl` [GH-986]
 * Vault no longer uses grace periods on leases or token TTLs. Uncertainty
   about the length grace period for any given backend could cause confusion
   and uncertainty. [GH-1002]
 * `rekey`: Rekey now requires a nonce to be supplied with key shares. This
   nonce is generated at the start of a rekey attempt and is unique for that
   attempt.
 * `status`: The exit code for the `status` CLI command is now `2` for an
   uninitialized Vault instead of `1`. `1` is returned for errors. This better
   matches the rest of the CLI.

FEATURES:

 * **Split Data/High Availability Physical Backends**: You can now configure
   two separate physical backends: one to be used for High Availability
   coordination and another to be used for encrypted data storage. See the
   [configuration
   documentation](https://vaultproject.io/docs/config/index.html) for details.
   [GH-395]
 * **Fine-Grained Access Control**: Policies can now use the `capabilities` set
   to specify fine-grained control over operations allowed on a path, including
   separation of `sudo` privileges from other privileges. These can be mixed
   and matched in any way desired. The `policy` value is kept for backwards
   compatibility. See the [updated policy
   documentation](https://vaultproject.io/docs/concepts/policies.html) for
   details. [GH-914]
 * **List Support**: Listing is now supported via the API and the new `vault
   list` command. This currently supports listing keys in the `generic` and
   `cubbyhole` backends and a few other places (noted in the IMPROVEMENTS
   section below). Different parts of the API and backends will need to
   implement list capabilities in ways that make sense to particular endpoints,
   so further support will appear over time. [GH-617]
 * **Root Token Generation via Unseal Keys**: You can now use the
   `generate-root` CLI command to generate new orphaned, non-expiring root
   tokens in case the original is lost or revoked (accidentally or
   purposefully). This requires a quorum of unseal key holders. The output
   value is protected via any PGP key of the initiator's choosing or a one-time
   pad known only to the initiator (a suitable pad can be generated via the
   `-genotp` flag to the command. [GH-915]
 * **Unseal Key Archiving**: You can now optionally have Vault store your
   unseal keys in your chosen physical store for disaster recovery purposes.
   This option is only available when the keys are encrypted with PGP. [GH-907]
 * **Keybase Support for PGP Encryption Keys**: You can now specify Keybase
   users when passing in PGP keys to the `init`, `rekey`, and `generate-root`
   CLI commands.  Public keys for these users will be fetched automatically.
   [GH-901]
 * **DynamoDB HA Physical Backend**: There is now a new, community-supported
   HA-enabled physical backend using Amazon DynamoDB. See the [configuration
   documentation](https://vaultproject.io/docs/config/index.html) for details.
   [GH-878]
 * **PostgreSQL Physical Backend**: There is now a new, community-supported
   physical backend using PostgreSQL. See the [configuration
   documentation](https://vaultproject.io/docs/config/index.html) for details.
   [GH-945]
 * **STS Support in AWS Secret Backend**: You can now use the AWS secret
   backend to fetch STS tokens rather than IAM users. [GH-927]
 * **Speedups in the transit backend**: The `transit` backend has gained a
   cache, and now loads only the working set of keys (e.g. from the
   `min_decryption_version` to the current key version) into its working set.
   This provides large speedups and potential memory savings when the `rotate`
   feature of the backend is used heavily.

IMPROVEMENTS:

 * cli: Output secrets sorted by key name [GH-830]
 * cli: Support YAML as an output format [GH-832]
 * cli: Show an error if the output format is incorrect, rather than falling
   back to an empty table [GH-849]
 * cli: Allow setting the `advertise_addr` for HA via the
   `VAULT_ADVERTISE_ADDR` environment variable [GH-581]
 * cli/generate-root: Add generate-root and associated functionality [GH-915]
 * cli/init: Add `-check` flag that returns whether Vault is initialized
   [GH-949]
 * cli/server: Use internal functions for the token-helper rather than shelling
   out, which fixes some problems with using a static binary in Docker or paths
   with multiple spaces when launching in `-dev` mode [GH-850]
 * cli/token-lookup: Add token-lookup command [GH-892]
 * command/{init,rekey}: Allow ASCII-armored keychain files to be arguments for
   `-pgp-keys` [GH-940]
 * conf: Use normal bool values rather than empty/non-empty for the
   `tls_disable` option [GH-802]
 * credential/ldap: Add support for binding, both anonymously (to discover a
   user DN) and via a username and password [GH-975]
 * credential/token: Add `last_renewal_time` to token lookup calls [GH-896]
 * credential/token: Change `ttl` to reflect the current remaining TTL; the
   original value is in `creation_ttl` [GH-1007]
 * helper/certutil: Add ability to parse PKCS#8 bundles [GH-829]
 * logical/aws: You can now get STS tokens instead of IAM users [GH-927]
 * logical/cassandra: Add `protocol_version` parameter to set the CQL proto
   version [GH-1005]
 * logical/cubbyhole: Add cubbyhole access to default policy [GH-936]
 * logical/mysql: Add list support for roles path [GH-984]
 * logical/pki: Fix up key usages being specified for CAs [GH-989]
 * logical/pki: Add list support for roles path [GH-985]
 * logical/pki: Allow `pem_bundle` to be specified as the format, which
   provides a concatenated PEM bundle of returned values [GH-1008]
 * logical/pki: Add 30 seconds of slack to the validity start period to
   accommodate some clock skew in machines [GH-1036]
 * logical/postgres: Add `max_idle_connections` parameter [GH-950]
 * logical/postgres: Add list support for roles path
 * logical/ssh: Add list support for roles path [GH-983]
 * logical/transit: Keys are archived and only keys between the latest version
   and `min_decryption_version` are loaded into the working set. This can
   provide a very large speed increase when rotating keys very often. [GH-977]
 * logical/transit: Keys are now cached, which should provide a large speedup
   in most cases [GH-979]
 * physical/cache: Use 2Q cache instead of straight LRU [GH-908]
 * physical/etcd: Support basic auth [GH-859]
 * physical/etcd: Support sync functionality and enable by default [GH-921]

BUG FIXES:

 * api: Correct the HTTP verb used in the LookupSelf method [GH-887]
 * api: Fix the output of `Sys().MountConfig(...)` to return proper values
   [GH-1017]
 * command/read: Fix panic when an empty argument was given [GH-923]
 * command/ssh: Fix panic when username lookup fails [GH-886]
 * core: When running in standalone mode, don't advertise that we are active
   until post-unseal setup completes [GH-872]
 * core: Update go-cleanhttp dependency to ensure idle connections aren't
   leaked [GH-867]
 * core: Don't allow tokens to have duplicate policies [GH-897]
 * core: Fix regression in `sys/renew` that caused information stored in the
   Secret part of the response to be lost [GH-912]
 * physical: Use square brackets when setting an IPv6-based advertise address
   as the auto-detected advertise address [GH-883]
 * physical/s3: Use an initialized client when using IAM roles to fix a
   regression introduced against newer versions of the AWS Go SDK [GH-836]
 * secret/pki: Fix a condition where unmounting could fail if the CA
   certificate was not properly loaded [GH-946]
 * secret/ssh: Fix a problem where SSH connections were not always closed
   properly [GH-942]

MISC:

 * Clarified our stance on support for community-derived physical backends.
   See the [configuration
   documentation](https://vaultproject.io/docs/config/index.html) for details.
 * Add `vault-java` to libraries [GH-851]
 * Various minor documentation fixes and improvements [GH-839] [GH-854]
   [GH-861] [GH-876] [GH-899] [GH-900] [GH-904] [GH-923] [GH-924] [GH-958]
   [GH-959] [GH-981] [GH-990] [GH-1024] [GH-1025]

BUILD NOTE:

 * The HashiCorp-provided binary release of Vault 0.5.0 is built against a
   patched version of Go 1.5.3 containing two specific bug fixes affecting TLS
   certificate handling. These fixes are in the Go 1.6 tree and were
   cherry-picked on top of stock Go 1.5.3. If you want to examine the way in
   which the releases were built, please look at our [cross-compilation
   Dockerfile](https://github.com/hashicorp/vault/blob/v0.5.0/scripts/cross/Dockerfile-patched-1.5.3).

## 0.4.1 (January 13, 2016)

SECURITY:

  * Build against Go 1.5.3 to mitigate a security vulnerability introduced in
    Go 1.5. For more information, please see
    https://groups.google.com/forum/#!topic/golang-dev/MEATuOi_ei4

This is a security-only release; other than the version number and building
against Go 1.5.3, there are no changes from 0.4.0.

## 0.4.0 (December 10, 2015)

DEPRECATIONS/CHANGES:

 * Policy Name Casing: Policy names are now normalized to lower-case on write,
   helping prevent accidental case mismatches. For backwards compatibility,
   policy names are not currently normalized when reading or deleting. [GH-676]
 * Default etcd port number: the default connection string for the `etcd`
   physical store uses port 2379 instead of port 4001, which is the port used
   by the supported version 2.x of etcd. [GH-753]
 * As noted below in the FEATURES section, if your Vault installation contains
   a policy called `default`, new tokens created will inherit this policy
   automatically.
 * In the PKI backend there have been a few minor breaking changes:
   * The token display name is no longer a valid option for providing a base
   domain for issuance. Since this name is prepended with the name of the
   authentication backend that issued it, it provided a faulty use-case at best
   and a confusing experience at worst. We hope to figure out a better
   per-token value in a future release.
   * The `allowed_base_domain` parameter has been changed to `allowed_domains`,
   which accepts a comma-separated list of domains. This allows issuing
   certificates with DNS subjects across multiple domains. If you had a
   configured `allowed_base_domain` parameter, it will be migrated
   automatically when the role is read (either via a normal read, or via
   issuing a certificate).

FEATURES:

 * **Significantly Enhanced PKI Backend**: The `pki` backend can now generate
   and sign root CA certificates and intermediate CA CSRs. It can also now sign
   submitted client CSRs, as well as a significant number of other
   enhancements. See the updated documentation for the full API. [GH-666]
 * **CRL Checking for Certificate Authentication**: The `cert` backend now
   supports pushing CRLs into the mount and using the contained serial numbers
   for revocation checking. See the documentation for the `cert` backend for
   more info. [GH-330]
 * **Default Policy**: Vault now ensures that a policy named `default` is added
   to every token. This policy cannot be deleted, but it can be modified
   (including to an empty policy). There are three endpoints allowed in the
   default `default` policy, related to token self-management: `lookup-self`,
   which allows a token to retrieve its own information, and `revoke-self` and
   `renew-self`, which are self-explanatory. If your existing Vault
   installation contains a policy called `default`, it will not be overridden,
   but it will be added to each new token created. You can override this
   behavior when using manual token creation (i.e. not via an authentication
   backend) by setting the "no_default_policy" flag to true. [GH-732]

IMPROVEMENTS:

 * api: API client now uses a 60 second timeout instead of indefinite [GH-681]
 * api: Implement LookupSelf, RenewSelf, and RevokeSelf functions for auth
   tokens [GH-739]
 * api: Standardize environment variable reading logic inside the API; the CLI
   now uses this but can still override via command-line parameters [GH-618]
 * audit: HMAC-SHA256'd client tokens are now stored with each request entry.
   Previously they were only displayed at creation time; this allows much
   better traceability of client actions. [GH-713]
 * audit: There is now a `sys/audit-hash` endpoint that can be used to generate
   an HMAC-SHA256'd value from provided data using the given audit backend's
   salt [GH-784]
 * core: The physical storage read cache can now be disabled via
   "disable_cache" [GH-674]
 * core: The unsealing process can now be reset midway through (this feature
   was documented before, but not enabled) [GH-695]
 * core: Tokens can now renew themselves [GH-455]
 * core: Base64-encoded PGP keys can be used with the CLI for `init` and
   `rekey` operations [GH-653]
 * core: Print version on startup [GH-765]
 * core: Access to `sys/policy` and `sys/mounts` now uses the normal ACL system
   instead of requiring a root token [GH-769]
 * credential/token: Display whether or not a token is an orphan in the output
   of a lookup call [GH-766]
 * logical: Allow `.` in path-based variables in many more locations [GH-244]
 * logical: Responses now contain a "warnings" key containing a list of
   warnings returned from the server. These are conditions that did not require
   failing an operation, but of which the client should be aware. [GH-676]
 * physical/(consul,etcd): Consul and etcd now use a connection pool to limit
   the number of outstanding operations, improving behavior when a lot of
   operations must happen at once [GH-677] [GH-780]
 * physical/consul: The `datacenter` parameter was removed; It could not be
   effective unless the Vault node (or the Consul node it was connecting to)
   was in the datacenter specified, in which case it wasn't needed [GH-816]
 * physical/etcd: Support TLS-encrypted connections and use a connection pool
   to limit the number of outstanding operations [GH-780]
 * physical/s3: The S3 endpoint can now be configured, allowing using
   S3-API-compatible storage solutions [GH-750]
 * physical/s3: The S3 bucket can now be configured with the `AWS_S3_BUCKET`
   environment variable [GH-758]
 * secret/consul: Management tokens can now be created [GH-714]

BUG FIXES:

 * api: API client now checks for a 301 response for redirects. Vault doesn't
   generate these, but in certain conditions Go's internal HTTP handler can
   generate them, leading to client errors.
 * cli: `token-create` now supports the `ttl` parameter in addition to the
   deprecated `lease` parameter. [GH-688]
 * core: Return data from `generic` backends on the last use of a limited-use
   token [GH-615]
 * core: Fix upgrade path for leases created in `generic` prior to 0.3 [GH-673]
 * core: Stale leader entries will now be reaped [GH-679]
 * core: Using `mount-tune` on the auth/token path did not take effect.
   [GH-688]
 * core: Fix a potential race condition when (un)sealing the vault with metrics
   enabled [GH-694]
 * core: Fix an error that could happen in some failure scenarios where Vault
   could fail to revert to a clean state [GH-733]
 * core: Ensure secondary indexes are removed when a lease is expired [GH-749]
 * core: Ensure rollback manager uses an up-to-date mounts table [GH-771]
 * everywhere: Don't use http.DefaultClient, as it shares state implicitly and
   is a source of hard-to-track-down bugs [GH-700]
 * credential/token: Allow creating orphan tokens via an API path [GH-748]
 * secret/generic: Validate given duration at write time, not just read time;
   if stored durations are not parseable, return a warning and the default
   duration rather than an error [GH-718]
 * secret/generic: Return 400 instead of 500 when `generic` backend is written
   to with no data fields [GH-825]
 * secret/postgresql: Revoke permissions before dropping a user or revocation
   may fail [GH-699]

MISC:

 * Various documentation fixes and improvements [GH-685] [GH-688] [GH-697]
   [GH-710] [GH-715] [GH-831]

## 0.3.1 (October 6, 2015)

SECURITY:

 * core: In certain failure scenarios, the full values of requests and
   responses would be logged [GH-665]

FEATURES:

 * **Settable Maximum Open Connections**: The `mysql` and `postgresql` backends
   now allow setting the number of maximum open connections to the database,
   which was previously capped to 2. [GH-661]
 * **Renewable Tokens for GitHub**: The `github` backend now supports
   specifying a TTL, enabling renewable tokens. [GH-664]

BUG FIXES:

 * dist: linux-amd64 distribution was dynamically linked [GH-656]
 * credential/github: Fix acceptance tests [GH-651]

MISC:

 * Various minor documentation fixes and improvements [GH-649] [GH-650]
   [GH-654] [GH-663]

## 0.3.0 (September 28, 2015)

DEPRECATIONS/CHANGES:

Note: deprecations and breaking changes in upcoming releases are announced
ahead of time on the "vault-tool" mailing list.

 * **Cookie Authentication Removed**: As of 0.3 the only way to authenticate is
   via the X-Vault-Token header. Cookie authentication was hard to properly
   test, could result in browsers/tools/applications saving tokens in plaintext
   on disk, and other issues. [GH-564]
 * **Terminology/Field Names**: Vault is transitioning from overloading the
   term "lease" to mean both "a set of metadata" and "the amount of time the
   metadata is valid". The latter is now being referred to as TTL (or
   "lease_duration" for backwards-compatibility); some parts of Vault have
   already switched to using "ttl" and others will follow in upcoming releases.
   In particular, the "token", "generic", and "pki" backends accept both "ttl"
   and "lease" but in 0.4 only "ttl" will be accepted. [GH-528]
 * **Downgrade Not Supported**: Due to enhancements in the storage subsystem,
   values written by Vault 0.3+ will not be able to be read by prior versions
   of Vault. There are no expected upgrade issues, however, as with all
   critical infrastructure it is recommended to back up Vault's physical
   storage before upgrading.

FEATURES:

 * **SSH Backend**: Vault can now be used to delegate SSH access to machines,
   via a (recommended) One-Time Password approach or by issuing dynamic keys.
   [GH-385]
 * **Cubbyhole Backend**: This backend works similarly to the "generic" backend
   but provides a per-token workspace. This enables some additional
   authentication workflows (especially for containers) and can be useful to
   applications to e.g. store local credentials while being restarted or
   upgraded, rather than persisting to disk. [GH-612]
 * **Transit Backend Improvements**: The transit backend now allows key
   rotation and datakey generation. For rotation, data encrypted with previous
   versions of the keys can still be decrypted, down to a (configurable)
   minimum previous version; there is a rewrap function for manual upgrades of
   ciphertext to newer versions. Additionally, the backend now allows
   generating and returning high-entropy keys of a configurable bitsize
   suitable for AES and other functions; this is returned wrapped by a named
   key, or optionally both wrapped and plaintext for immediate use. [GH-626]
 * **Global and Per-Mount Default/Max TTL Support**: You can now set the
   default and maximum Time To Live for leases both globally and per-mount.
   Per-mount settings override global settings. Not all backends honor these
   settings yet, but the maximum is a hard limit enforced outside the backend.
   See the documentation for "/sys/mounts/" for details on configuring
   per-mount TTLs.  [GH-469]
 * **PGP Encryption for Unseal Keys**: When initializing or rotating Vault's
   master key, PGP/GPG public keys can now be provided. The output keys will be
   encrypted with the given keys, in order. [GH-570]
 * **Duo Multifactor Authentication Support**: Backends that support MFA can
   now use Duo as the mechanism. [GH-464]
 * **Performance Improvements**: Users of the "generic" backend will see a
   significant performance improvement as the backend no longer creates leases,
   although it does return TTLs (global/mount default, or set per-item) as
   before.  [GH-631]
 * **Codebase Audit**: Vault's codebase was audited by iSEC. (The terms of the
   audit contract do not allow us to make the results public.) [GH-220]

IMPROVEMENTS:

 * audit: Log entries now contain a time field [GH-495]
 * audit: Obfuscated audit entries now use hmac-sha256 instead of sha1 [GH-627]
 * backends: Add ability for a cleanup function to be called on backend unmount
   [GH-608]
 * config: Allow specifying minimum acceptable TLS version [GH-447]
 * core: If trying to mount in a location that is already mounted, be more
   helpful about the error [GH-510]
 * core: Be more explicit on failure if the issue is invalid JSON [GH-553]
 * core: Tokens can now revoke themselves [GH-620]
 * credential/app-id: Give a more specific error when sending a duplicate POST
   to sys/auth/app-id [GH-392]
 * credential/github: Support custom API endpoints (e.g. for Github Enterprise)
   [GH-572]
 * credential/ldap: Add per-user policies and option to login with
   userPrincipalName [GH-420]
 * credential/token: Allow root tokens to specify the ID of a token being
   created from CLI [GH-502]
 * credential/userpass: Enable renewals for login tokens [GH-623]
 * scripts: Use /usr/bin/env to find Bash instead of hardcoding [GH-446]
 * scripts: Use godep for build scripts to use same environment as tests
   [GH-404]
 * secret/mysql: Allow reading configuration data [GH-529]
 * secret/pki: Split "allow_any_name" logic to that and "enforce_hostnames", to
   allow for non-hostname values (e.g. for client certificates) [GH-555]
 * storage/consul: Allow specifying certificates used to talk to Consul
   [GH-384]
 * storage/mysql: Allow SSL encrypted connections [GH-439]
 * storage/s3: Allow using temporary security credentials [GH-433]
 * telemetry: Put telemetry object in configuration to allow more flexibility
   [GH-419]
 * testing: Disable mlock for testing of logical backends so as not to require
   root [GH-479]

BUG FIXES:

 * audit/file: Do not enable auditing if file permissions are invalid [GH-550]
 * backends: Allow hyphens in endpoint patterns (fixes AWS and others) [GH-559]
 * cli: Fixed missing setup of client TLS certificates if no custom CA was
   provided
 * cli/read: Do not include a carriage return when using raw field output
   [GH-624]
 * core: Bad input data could lead to a panic for that session, rather than
   returning an error [GH-503]
 * core: Allow SHA2-384/SHA2-512 hashed certificates [GH-448]
 * core: Do not return a Secret if there are no uses left on a token (since it
   will be unable to be used) [GH-615]
 * core: Code paths that called lookup-self would decrement num_uses and
   potentially immediately revoke a token [GH-552]
 * core: Some /sys/ paths would not properly redirect from a standby to the
   leader [GH-499] [GH-551]
 * credential/aws: Translate spaces in a token's display name to avoid making
   IAM unhappy [GH-567]
 * credential/github: Integration failed if more than ten organizations or
   teams [GH-489]
 * credential/token: Tokens with sudo access to "auth/token/create" can now use
   root-only options [GH-629]
 * secret/cassandra: Work around backwards-incompatible change made in
   Cassandra 2.2 preventing Vault from properly setting/revoking leases
   [GH-549]
 * secret/mysql: Use varbinary instead of varchar to avoid InnoDB/UTF-8 issues
   [GH-522]
 * secret/postgres: Explicitly set timezone in connections [GH-597]
 * storage/etcd: Renew semaphore periodically to prevent leadership flapping
   [GH-606]
 * storage/zk: Fix collisions in storage that could lead to data unavailability
   [GH-411]

MISC:

 * Various documentation fixes and improvements [GH-412] [GH-474] [GH-476]
   [GH-482] [GH-483] [GH-486] [GH-508] [GH-568] [GH-574] [GH-586] [GH-590]
   [GH-591] [GH-592] [GH-595] [GH-613] [GH-637]
 * Less "armon" in stack traces [GH-453]
 * Sourcegraph integration [GH-456]

## 0.2.0 (July 13, 2015)

FEATURES:

 * **Key Rotation Support**: The `rotate` command can be used to rotate the
   master encryption key used to write data to the storage (physical) backend.
   [GH-277]
 * **Rekey Support**: Rekey can be used to rotate the master key and change the
   configuration of the unseal keys (number of shares, threshold required).
   [GH-277]
 * **New secret backend: `pki`**: Enable Vault to be a certificate authority
   and generate signed TLS certificates. [GH-310]
 * **New secret backend: `cassandra`**: Generate dynamic credentials for
   Cassandra [GH-363]
 * **New storage backend: `etcd`**: store physical data in etcd [GH-259]
   [GH-297]
 * **New storage backend: `s3`**: store physical data in S3. Does not support
   HA. [GH-242]
 * **New storage backend: `MySQL`**: store physical data in MySQL. Does not
   support HA. [GH-324]
 * `transit` secret backend supports derived keys for per-transaction unique
   keys [GH-399]

IMPROVEMENTS:

 * cli/auth: Enable `cert` method [GH-380]
 * cli/auth: read input from stdin [GH-250]
 * cli/read: Ability to read a single field from a secret [GH-257]
 * cli/write: Adding a force flag when no input required
 * core: allow time duration format in place of seconds for some inputs
 * core: audit log provides more useful information [GH-360]
 * core: graceful shutdown for faster HA failover
 * core: **change policy format** to use explicit globbing [GH-400] Any
   existing policy in Vault is automatically upgraded to avoid issues.  All
   policy files must be updated for future writes. Adding the explicit glob
   character `*` to the path specification is all that is required.
 * core: policy merging to give deny highest precedence [GH-400]
 * credential/app-id: Protect against timing attack on app-id
 * credential/cert: Record the common name in the metadata [GH-342]
 * credential/ldap: Allow TLS verification to be disabled [GH-372]
 * credential/ldap: More flexible names allowed [GH-245] [GH-379] [GH-367]
 * credential/userpass: Protect against timing attack on password
 * credential/userpass: Use bcrypt for password matching
 * http: response codes improved to reflect error [GH-366]
 * http: the `sys/health` endpoint supports `?standbyok` to return 200 on
   standby [GH-389]
 * secret/app-id: Support deleting AppID and UserIDs [GH-200]
 * secret/consul: Fine grained lease control [GH-261]
 * secret/transit: Decouple raw key from key management endpoint [GH-355]
 * secret/transit: Upsert named key when encrypt is used [GH-355]
 * storage/zk: Support for HA configuration [GH-252]
 * storage/zk: Changing node representation. **Backwards incompatible**.
   [GH-416]

BUG FIXES:

 * audit/file: file removing TLS connection state
 * audit/syslog: fix removing TLS connection state
 * command/*: commands accepting `k=v` allow blank values
 * core: Allow building on FreeBSD [GH-365]
 * core: Fixed various panics when audit logging enabled
 * core: Lease renewal does not create redundant lease
 * core: fixed leases with negative duration [GH-354]
 * core: token renewal does not create child token
 * core: fixing panic when lease increment is null [GH-408]
 * credential/app-id: Salt the paths in storage backend to avoid information
   leak
 * credential/cert: Fixing client certificate not being requested
 * credential/cert: Fixing panic when no certificate match found [GH-361]
 * http: Accept PUT as POST for sys/auth
 * http: Accept PUT as POST for sys/mounts [GH-349]
 * http: Return 503 when sealed [GH-225]
 * secret/postgres: Username length is capped to exceeding limit
 * server: Do not panic if backend not configured [GH-222]
 * server: Explicitly check value of tls_diable [GH-201]
 * storage/zk: Fixed issues with version conflicts [GH-190]

MISC:

 * cli/path-help: renamed from `help` to avoid confusion

## 0.1.2 (May 11, 2015)

FEATURES:

  * **New physical backend: `zookeeper`**: store physical data in Zookeeper.
    HA not supported yet.
  * **New credential backend: `ldap`**: authenticate using LDAP credentials.

IMPROVEMENTS:

  * core: Auth backends can store internal data about auth creds
  * audit: display name for auth is shown in logs [GH-176]
  * command/*: `-insecure` has been renamed to `-tls-skip-verify` [GH-130]
  * command/*: `VAULT_TOKEN` overrides local stored auth [GH-162]
  * command/server: environment variables are copy-pastable
  * credential/app-id: hash of app and user ID are in metadata [GH-176]
  * http: HTTP API accepts `X-Vault-Token` as auth header [GH-124]
  * logical/*: Generate help output even if no synopsis specified

BUG FIXES:

  * core: login endpoints should never return secrets
  * core: Internal data should never be returned from core endpoints
  * core: defer barrier initialization to as late as possible to avoid error
    cases during init that corrupt data (no data loss)
  * core: guard against invalid init config earlier
  * audit/file: create file if it doesn't exist [GH-148]
  * command/*: ignore directories when traversing CA paths [GH-181]
  * credential/*: all policy mapping keys are case insensitive [GH-163]
  * physical/consul: Fixing path for locking so HA works in every case

## 0.1.1 (May 2, 2015)

SECURITY CHANGES:

  * physical/file: create the storge with 0600 permissions [GH-102]
  * token/disk: write the token to disk with 0600 perms

IMPROVEMENTS:

  * core: Very verbose error if mlock fails [GH-59]
  * command/*: On error with TLS oversized record, show more human-friendly
    error message. [GH-123]
  * command/read: `lease_renewable` is now outputted along with the secret to
    show whether it is renewable or not
  * command/server: Add configuration option to disable mlock
  * command/server: Disable mlock for dev mode so it works on more systems

BUG FIXES:

  * core: if token helper isn't absolute, prepend with path to Vault
    executable, not "vault" (which requires PATH) [GH-60]
  * core: Any "mapping" routes allow hyphens in keys [GH-119]
  * core: Validate `advertise_addr` is a valid URL with scheme [GH-106]
  * command/auth: Using an invalid token won't crash [GH-75]
  * credential/app-id: app and user IDs can have hyphens in keys [GH-119]
  * helper/password: import proper DLL for Windows to ask password [GH-83]

## 0.1.0 (April 28, 2015)

  * Initial release<|MERGE_RESOLUTION|>--- conflicted
+++ resolved
@@ -1,14 +1,19 @@
-## 0.11.4 (Unreleased)
+## 1.0.0 (Unreleased)
 
 CHANGES:
 
- * core: HA lock file is no longer copied during `operator migrate` [GH-5503]
  * core: Tokens are now prefixed by a designation to indicate what type of
    token they are. Service tokens start with `s.` and batch tokens start with
    `b.`. Existing tokens will still work (they are all of service type and will
    be considered as such). Prefixing allows us to be more efficient when
    consuming a token, which keeps the critical path of requests faster.
 
+IMPROVEMENTS:
+
+ * auth/token: New tokens are salted using SHA2-256 HMAC instead of SHA1 hash
+
+## 0.11.4 (Unreleased)
+
 FEATURES:
 
  * Transit Key Trimming: Keys in transit secret engine can now be trimmed to
@@ -18,11 +23,7 @@
 
 IMPROVEMENTS:
 
-<<<<<<< HEAD
- * auth/token: New tokens are salted using SHA2-256 HMAC instead of SHA1 hash
-=======
  * core: Add last WAL in leader/health output for easier debugging [GH-5523]
->>>>>>> 4d736676
  * identity: Identity names will now be handled case insensitively by default.
    This includes names of entities, aliases and groups [GH-5404]
  * secrets/aws: Added role-option max_sts_ttl to cap TTL for AWS STS
